<<<<<<< HEAD
.TH fort 8 "2019-08-26" "v1.0.0" "FORT validator"
=======
.TH fort 8 "2019-10-14" "v1.1.0" "FORT validator"
>>>>>>> 78a6a70c

.SH NAME
fort \- RPKI certificate path validator

.SH SYNOPSIS
.B fort
[\fIOPTIONS\fR] 

.SH DESCRIPTION

FORT is an RPKI validator and a RTR server (RTR versions 0 and 1 are
supported).
In the RPKI context, FORT is also known as an RP (Relying Party).
A simple resume of the actions performed by an RP can be read at RFC 6480
section 6
.RI "(" https://tools.ietf.org/html/rfc6480#section-6 ")."
.P
The RTR (RPKI to Router Protocol) is basically "a protocol to deliver validated
prefix origin data to routers", see RFC 6810
.RI "(" https://tools.ietf.org/html/rfc6810 ")"
and RFC 8210
.RI "(" https://tools.ietf.org/html/rfc8210 ")."
.P

So, FORT performs RPKI validations starting from a single or set of TALs (Trust
Anchor Locators), either in a recurrent or single (standalone) way.
Additionally, it can talk to routers using the RTR protocol (version will
depend on the client, both 0 and 1 are supported) to provide them the VRPs
(Validated ROA Payloads) and the BGPsec Router Keys resultant of the
validation.
 
.SH OPTIONS
.TP
.B \-h, \-\-help
.RS 4
Print long usage message and exit.
.RE
.P

.B \-\-usage
.RS 4
Print short usage message and exit.
.RE
.P

.B \-V, \-\-version
.RS 4
Print program version and exit.
.RE
.P

.BR \-f ", " \-\-configuration-file=\fIFILE\fR
.RS 4
Path to a JSON file from where additional configuration will be read.
.P
The configuration options are mostly the same as the ones presented in this
manual. Each property is mapped as a member of the main JSON object, the
members that contain a dot '.' must be set as objects (eg.
"--server.address=127.0.0.1" will be set as "{ "server": { "address":
"127.0.0.1" } }".
.P
An example configuration file can be seen in this manual at the \fBEXAMPLES\fR
section.
.P
Some configuration options can't be set at the JSON configuration file:
\fB--version\fR, \fB--help\fR, \fB--version\fR, and \fB--configuration-file\fR.
.P
Other configuration options can be configured exclusively at the JSON
configuration file:
.P
.B rsync.program
.RS 4
Name of the program needed to invoke an rsync file transfer. The default value
is "rsync".
.RE
.P
.B rsync.arguments-recursive
.RS 4
Arguments needed by
.B rsync.program
to perform a recursive rsync. The arguments are specified as a JSON string
array; its default value is:
[ "--recursive", "--delete", "--times", "--contimeout=20", "$REMOTE", "$LOCAL" ]
.P
FORT will replace "$REMOTE" with the remote URL it needs to download, and
"$LOCAL" with the target local directory where the file is supposed to be
dropped.
.P
If \fBrsync.program\fR set is \fIrsync\fR (default value), see more about its
arguments and behavior at \fIrsync(1)\fR.
.RE
.P
.B rsync.arguments-flat
.RS 4
Arguments needed by
.B rsync.program
to perform a single-file rsync. The arguments are specified as a JSON string
array; its default value is:
[ "--times", "--contimeout=20", "--dirs", "$REMOTE", "$LOCAL" ]
.P
FORT will replace "$REMOTE" with the remote URL it needs to download, and
"$LOCAL" with the target local directory where the file is supposed to be
dropped.
.P
If \fBrsync.program\fR set is \fIrsync\fR (default value), see more about its
arguments and behavior at \fIrsync(1)\fR.
.RE
.P
.B incidences
.RS 4
A listing of actions to be performed by validation upon encountering certain
common error conditions. This configuration is a means to modify FORTs
validator behavior upon encountering profile violations that, from experience,
are often overlooked.
.P
The incidences are configured inside the member "incidences" as a JSON array
of objects, each with two members "name" and "action", eg:
.P
"incidences": [
.RS 2
{
.RS 2
"name": "incid-hashalg-has-params",
.br
"action": "warn"
.RE
}
.RE
]
.P
An incidence contains a \fBname\fR and an \fBaction\fR. The \fBname\fR is
merely an identifier defined by FORT that states a particular error condition,
and the \fBaction\fR is an enumeration that states the outcome of a violation
of the corresponding incidence.
.P
The \fBaction\fR can have one of three values:
.br
.RS 4
\fIerror\fR: Print error message in error log level, fail validation of the
offending object (and all of its children).
.br
\fIwarn\fR: Print error message in warning log level, continue validation as if
nothing happened.
.br
\fIignore\fR: Do not print error message, continue validation as if nothing
happened.
.RE
.P
By default, all the incidences have an action of \fIignore\fR. Currently there's
only one registered incidence:
\fIincid-hashalg-has-params\fR (Signed Object's hash algorithm has NULL object
as parameters).
.P
More information about incidences can be consulted at FORT's web docs.
.RE
.RE
.P

.BR \-t ", " \-\-tal=(\fIFILE\fR|\fIDIRECTORY\fR)
.RS 4
Path to the TAL file or directory the validation will sprawl from.
.P
If a DIRECTORY is specified, the files with the extension '\fI.tal\fR' are
utilized by fort as TAL.
.P
The TAL ("Trust Anchor Locator") is a text file that lists a few URLs which can
be used to access the "Trust Anchor" (the root of a particular RPKI tree) and
its public key. (See RFC 7730.)
.RE
.P

.BR \-r ", " \-\-local-repository=\fIDIRECTORY\fR
.RS 4
Path to a directory where the local cache of the repository will be stored
and/or read.
.P
Right now, FORT accesses RPKI repositories by way of \fIrsync\fR. During each
validation cycle, FORT will literally invoke an rsync command (see
\fBrsync.program\fR and \fBrsync.arguments-recursive\fR), which will download
the files into \fB--local-repository\fR. FORT’s validation operates on the
resulting copy.
.P
Because rsync uses delta encoding, you’re advised to keep this cache around. It
significantly speeds up subsequent validation cycles.
.P
By default, the path is \fI/tmp/fort/repository\fR.
.RE
.P

.B \-\-sync-strategy=(\fIoff\fR|\fIstrict\fR|\fIroot\fR|\fIroot-except-ta\fR)
.RS 4
\fIrsync\fR download strategy; states the way rsync URLs are approached during
downloads. It can have one of four values:
.IR off ", "
.IR strict ", "
.IB "root" "(default value)" \fR, \fR
.IR root-except-ta "."
.P
.I off
.RS 4
Skip all RSYNCs. (Validate the existing cache repository pointed by
--local-repository.)
.RE
.P
.I strict
.RS 4
In order to enable this strategy, FORT must be compiled using the flag:
ENABLE\_STRICT\_STRATEGY. e.g.
\fB $ make FORT_FLAGS='-DENABLE_STRICT_STRATEGY'\fR
.P
RSYNC every repository publication point separately. Only skip publication
points that have already been downloaded during the current validation cycle.
(Assuming each synchronization is recursive.)
.P
For example, suppose the validator gets certificates whose caRepository access
methods (in their Subject Information Access extensions) point to the following
publication points:
.P
1. rsync://rpki.example.com/foo/bar/
.br
2. rsync://rpki.example.com/foo/qux/
.br
3. rsync://rpki.example.com/foo/bar/
.br
4. rsync://rpki.example.com/foo/corge/grault/
.br
5. rsync://rpki.example.com/foo/corge/
.br
6. rsync://rpki.example.com/foo/corge/waldo/
.P
A validator following the `strict` strategy would download `bar`, download
`qux`, skip `bar`, download `corge/grault`, download `corge` and skip
`corge/waldo`.
.P
This is the slowest, but also the strictly correct sync strategy.
.RE
.P
.I root
.RS 4
For each publication point found, guess the root of its repository and RSYNC
that instead. Then skip any subsequent children of said root.
.P
(To guess the root of a repository, the validator counts four slashes, and
prunes the rest of the URL.)
.P
Reusing the caRepository URLs from the `strict` strategy (above) as example, a
validator following the `root` strategy would download
`rsync://rpki.example.com/foo`, and then skip everything else.
.P
Assuming that the repository is specifically structured to be found within as
few roots as possible, and they contain minimal RPKI-unrelated noise files, this
is the fastest synchronization strategy. At time of writing, this is true for
all the current official repositories.
.RE
.P
.I root-except-ta
.RS 4
Synchronizes the root certificate (the one pointed by the TAL) in 'strict' mode,
and once it's validated, synchronizes the rest of the repository in 'root' mode.
.P
Useful if you want 'root', but the root certificate is separated from the rest
of the repository. Also useful if you don't want the validator to download the
entire repository without first confirming the integrity and legitimacy of the
root certificate.
.RE
.RE
.P

.B \-\-shuffle-uris
.RS 4
If enabled, FORT will access TAL URLs in random order. This is meant for load
balancing. If disabled, FORT will access TAL URLs in sequential order.
.P
By default, the flag is disabled.
.P
This flag is only relevant if the TAL lists more than one URL. Regardless of
this flag, FORT will stop iterating through the URLs as soon as it finds one
that yields a successful traversal.
.RE
.P

.B \-\-maximum-certificate-depth=\fIUNSIGNED_INTEGER\fR
.RS 4
Maximum allowable certificate chain length. Meant to protect FORT from
iterating infinitely due to certificate chain loops.
.P
By default, it has a value of \fI32\fR. The minimum allowed value is 5.
.P
(Required to prevent loops and "other degenerate forms of the logical RPKI
hierarchy." (RFC 6481))
.RE
.P

.B \-\-slurm=(\fIFILE\fR|\fIDIRECTORY\fR)
.RS 4
Path to the SLURM FILE or SLURMs DIRECTORY.
.P
In case a DIRECTORY is set, the files with extension '\fI.slurm\fR' will be the
ones considered as SLURM files and FORT will use them.
.P
The SLURM definition is from RFC 8416. SLURM stands for "Simplified Local
Internet Number Resource Management with the RPKI", basically is a document
that can override (either as a filter or adding assertions) the global RPKI
repository data fetched by FORT; potentially useful for network operators.
.P
A basic example of a SLURM file can be seen in this manual at the
\fBEXAMPLES\fR section (it's almost the same as the one in RFC 8416).
.P
See more about SLURM configuration at FORT's web docs.
.RE
.P

.B \-\-mode=(\fIserver\fR|\fIstandalone\fR)
.RS 4
Commands the way FORT executes the validation, its possible values are:
.P
.I server
.RS 4
Enable the RTR server using the \fIserver.*\fR arguments.
.RE
.P
.I standalone
.RS 4
Disable the RTR server, the configuration options \fIserver.*\fR are ignored
and FORT performs an in-place standalone validation.
.RE
.P
By default, the mode is \fIserver\fR.
.RE
.P

.B \-\-server.address=\fINODE\fR
.RS 4
Hostname or numeric host address the RTR server will be bound to. Must resolve
to (or be) a bindable IP address. IPv4 and IPv6 are supported.
.P
If this field is omitted, FORT will attempt to bind the server using the IP
address \fIINADDR_ANY\fR (for an IPv4 address) or \fIIN6ADDR_ANY_INIT\fR (for
an IPv6 address). See \fBgetaddrinfo(3)\fR.
.RE
.P

.B \-\-server.port=\fISERVICE\fR
.RS 4
TCP port or service the server will be bound to.
.P
This is a string because a service alias can be used as a valid value. The
alias are commonly located at \fI/etc/services\fR. See also
\fBgetaddrinfo(3)\fR and \fBservices(5)\fR.
.P
The default port (323) is privileged. To improve security, either change or
jail it.
.RE
.P

.B \-\-server.backlog=\fIUNSIGNED_INTEGER\fR
.RS 4
RTR server’s listen queue length. It’s the second argument of the function
\fIlisten\fR (see more at man \fBlisten(2)\fR). This provides a hint to the
implementation which the implementation shall use to limit the number of
outstanding connections in the socket’s listen queue.
.P
By default, it has a value of \fISOMAXCONN\fR.
.RE
.P

.B \-\-server.interval.validation=\fIUNSIGNED_INTEGER\fR
.RS 4
Number of seconds that FORT will sleep between validation cycles. The timer
starts counting every time a validation is finished, not every time it begins.
Therefore, the actual validation loop is longer than this number.
.P
By default, it has a value of \fI3600\fR.
.RE
.P

.B \-\-server.interval.refresh=\fIUNSIGNED_INTEGER\fR
.RS 4
Number of seconds that a router should wait before the next attempt to poll 
FORT using either a Serial Query PDU or Reset Query PDU. Countdown for this
timer starts upon receipt of an End Of Data PDU (this should be administered by
the client).
.P
This value is utilized only on RTR version 1 sessions (more information at RFC
8210 section 6).
.P
By default, it has a value of \fI3600\fR. Minimum allowed value: \fI1\fR,
maximum allowed value \fI86400\fR.
.RE
.P

.B \-\-server.interval.retry=\fIUNSIGNED_INTEGER\fR
.RS 4
Number of seconds that a router should wait before retrying a failed Serial
Query PDU or Reset Query PDU. Countdown for this timer starts upon failure of
the query and restarts after each subsequent failure until a query succeeds
(this should be administered by the client).
.P
This value is utilized only on RTR version 1 sessions (more information at RFC
8210 section 6).
.P
By default, it has a value of \fI600\fR. Minimum allowed value: \fI1\fR,
maximum allowed value \fI7200\fR.
.RE
.P

.B \-\-server.interval.expire=\fIUNSIGNED_INTEGER\fR
.RS 4
Number of seconds that a router can retain the current version of data while
unable to perform a successful subsequent query. Countdown for this timer starts
upon receipt of an End Of Data PDU (this should be administered by the client).
.P
This value is utilized only on RTR version 1 sessions (more information at RFC
8210 section 6).
.P
By default, it has a value of \fI7200\fR. Minimum allowed value: \fI600\fR,
maximum allowed value \fI172800\fR. It must be larger than
\fIserver.interval.refresh\fR and \fIserver.interval.retry\fR.
.RE
.P

.BR \-c ", " \-\-log.color-output
.RS 4
If enabled, the logging output will contain ANSI color codes. Meant for human
consumption.
.RE
.P

.B \-\-log.file-name-format=(\fIglobal-url\fR|\fIlocal-path\fR|\fIfile-name\fR)
.RS 4
Decides which version of file names should be printed during most debug/error
messages.
.P
Suppose a certificate was downloaded from
`rsync://rpki.example.com/foo/bar/baz.cer` into the local cache `repository/`:
.P
.I global-url
.RS 4
Will print the certificate's name as `rsync://rpki.example.com/foo/bar/baz.cer`.
.RE
.P
.I local-path
.RS 4
Will print the certificate's name as
`repository/rpki.example.com/foo/bar/baz.cer`.
.RE
.P
.I file-name
.RS 4
Will print the certificate's name as `baz.cer`.
.RE
.P
.RE

.B \-\-output.roa=\fIFILE\fR
.RS 4
File where the ROAs will be printed in CSV format.
.P
When the \fIFILE\fR is specified, its content will be overwritten by the
resulting ROAs of the validation (if FILE doesn't exists, it'll be created).
.P
Each line of the result is printed in the following order: AS, Prefix, Max
prefix length; the first line contains those column descriptors.
.P
In order to print the ROAs at console, use a hyphen as the \fIFILE\fR value, eg.
.B \-\-output.roa=-
.RE

.B \-\-output.bgpsec=\fIFILE\fR
.RS 4
File where the BGPsec Router Keys will be printed in CSV format. Since most of
the data is binary (Subject Key Identifier and Subject Public Key Info), such
data is base64url encoded without trailing pads.
.P
When the \fIFILE\fR is specified, its content will be overwritten by the
resulting Router Keys of the validation (if FILE doesn't exists, it'll be
created).
.P
Each line of the result is printed in the following order: AS, Subject Key
Identifier, Subject Public Key Info; the first line contains those column
descriptors.
.P
In order to print the Router Keys at console, use a hyphen as the \fIFILE\fR
value, eg.
.B \-\-output.bgpsec=-
.RE

.SH EXAMPLES
.B fort \-t /tmp/tal \-r /tmp/repository \-\-server.port 9323
.RS 4
Run FORT with all the default values, using a custom TALs directory, a
custom repository directory as well, and binding the RTR server to port 9323.
.RE
.P

.B fort \-t /tmp/tal \-r /tmp/repository \-\-mode=standalone \-\-output.roa -
.RS 4
Run FORT as standalone and output ROAs CSV to the console.
.RE
.P

.nf
\fBfort \-t /tmp/tal \-r /tmp/repository \\
     \-\-mode=standalone \\
     \-\-slurm /tmp/myslurm.slurm\fR
.fi
.RS 4
Run FORT as standalone and using a SLURM file.
.RE
.P

.B fort --configuration-file conf.json
.RS 4
Run FORT using the JSON configuration file \fIconf.json\fR.
.RE
.P

.nf
\fBfort \-t /tmp/tal \-r /tmp/repository \\
     \-\-server.address ::1 \-\-server.port 9323 \\
     \-\-server.interval.validation 1800 \\
     \-\-output.roa /tmp/roas.csv\fR
.fi
.RS 4
Run FORT with RTR server listening on IPv6 address \fI::1\fR, port 9323,
validating every 30 minutes, and printing the ROAs CSV in a file.
.RE
.P

.B Complete configuration file
.RS 4
This is an example of a valid JSON configuration file with all its members set
to a specific value:
.nf

{
  "tal": "/tmp/fort/tal/",
<<<<<<< HEAD
  "local-repository": "/tmp/fort/repository",
=======
  "local-repository": "/tmp/fort/repository/",
>>>>>>> 78a6a70c
  "sync-strategy": "root",
  "shuffle-uris": true,
  "maximum-certificate-depth": 32,
  "mode": "server",
  "slurm": "/tmp/fort/test.slurm",
  "server": {
    "address": "127.0.0.1",
    "port": "8323",
    "backlog": 64,
    "interval": {
      "validation": 3600,
      "refresh": 3600,
      "retry": 600,
      "expire": 7200
    }
  },
  "log": {
    "color-output": true,
    "file-name-format": "local-path"
  },
  "rsync": {
    "program": "rsync",
    "arguments-recursive": [
      "--recursive",
      "--delete",
      "--times",
      "--contimeout=20",
      "$REMOTE",
      "$LOCAL"
    ],
    "arguments-flat": [
      "--times",
      "--contimeout=20",
      "--dirs",
      "$REMOTE",
      "$LOCAL"
    ]
  },
  "incidences": [
    {
      "name": "incid-hashalg-has-params",
      "action": "ignore"
    }
  ],
  "output": {
<<<<<<< HEAD
    "roa": "/tmp/fort/roas.csv"
=======
    "roa": "/tmp/fort/roas.csv",
    "bgpsec": "/tmp/fort/bgpsec.csv"
>>>>>>> 78a6a70c
  }
}
.fi
.RE
.P

.B Dummy SLURM file
.RS 4
This is an example of a SLURM file with some prefix filters and assertions, as
well as some dummy Router Keys (BGPsec) info:
.nf

{
  "slurmVersion": 1,
  "validationOutputFilters": {
    "prefixFilters": [
      {
        "prefix": "192.0.2.0/24",
        "comment": "All VRPs encompassed by prefix"
      },
      {
        "asn": 64496,
        "comment": "All VRPs matching ASN"
      },
      {
        "prefix": "198.51.100.0/24",
        "asn": 64497,
        "comment": "All VRPs encompassed by prefix, matching ASN"
      }
    ],
    "bgpsecFilters": [
      {
        "asn": 64496,
        "comment": "All keys for ASN"
      },
      {
        "SKI": "Q8KMeBsCto1PJ6EuhowleIGNL7A",
        "comment": "Key matching Router SKI"
      },
      {
        "asn": 64497,
        "SKI": "g5RQYCnkMpDqEbt9WazTeB19nZs",
        "comment": "Key for ASN 64497 matching Router SKI"
      }
    ]
  },
  "locallyAddedAssertions": {
    "prefixAssertions": [
      {
        "asn": 64496,
        "prefix": "198.51.100.0/24",
        "comment": "My other important route"
      },
      {
        "asn": 64496,
        "prefix": "2001:DB8::/32",
        "maxPrefixLength": 48,
        "comment": "My other important de-aggregated routes"
      }
    ],
    "bgpsecAssertions": [
      {
        "asn": 64496,
        "SKI": "Dulqji-sUM5sX5M-3mqngKaFDjE",
        "routerPublicKey": "MFkwEwYHKoZIzj0CAQYIKoZIzj0DAQcDQgAE-rkSLXlPpL_m-L\
7CfCfKrv1FHrM55FsIc8fMlnjHE6Y5nTuCn3UgWfCV6sYuGUZzPZ0Ey6AvezmfcELUB87eBA"
      }
    ]
  }
}
.fi
.RE
.P

.\".SH COPYRIGHT
.\" FORT-validator 2019
.\" Licensed under the blah blah...

.SH SEE ALSO
.B Regular man pages
.RS 4
.IR getaddrinfo(3) ", " services(5) ", " listen(2) ", " rsync(1)
.RE
.P

.B FORTs official documentation
.RS 4
More documentation about FORT validator can be consulted at github repository
(https://github.com/NICMx/FORT-validator) and github website
(https://nicmx.github.io/FORT-validator/)
.RE<|MERGE_RESOLUTION|>--- conflicted
+++ resolved
@@ -1,8 +1,4 @@
-<<<<<<< HEAD
-.TH fort 8 "2019-08-26" "v1.0.0" "FORT validator"
-=======
 .TH fort 8 "2019-10-14" "v1.1.0" "FORT validator"
->>>>>>> 78a6a70c
 
 .SH NAME
 fort \- RPKI certificate path validator
@@ -540,11 +536,7 @@
 
 {
   "tal": "/tmp/fort/tal/",
-<<<<<<< HEAD
-  "local-repository": "/tmp/fort/repository",
-=======
   "local-repository": "/tmp/fort/repository/",
->>>>>>> 78a6a70c
   "sync-strategy": "root",
   "shuffle-uris": true,
   "maximum-certificate-depth": 32,
@@ -590,12 +582,8 @@
     }
   ],
   "output": {
-<<<<<<< HEAD
-    "roa": "/tmp/fort/roas.csv"
-=======
     "roa": "/tmp/fort/roas.csv",
     "bgpsec": "/tmp/fort/bgpsec.csv"
->>>>>>> 78a6a70c
   }
 }
 .fi
