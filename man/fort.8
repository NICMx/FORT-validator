--- conflicted
+++ resolved
@@ -114,44 +114,18 @@
 .B rsync.program
 to perform a recursive rsync. The arguments are specified as a JSON string
 array; its default value is:
-<<<<<<< HEAD
-[ "-rtz", "--delete", "--contimeout=20", "--max-size=20MB",
+[ "-rtz", "--delete", "--omit-dir-times", "--contimeout=20", "--max-size=20MB",
 "--timeout=15", "--include=*/", "--include=*.cer", "--include=*.crl",
 "--include=*.gbr", "--include=*.mft", "--include=*.roa", "--exclude=*",
-=======
-[ "--recursive", "--delete", "--times", "--omit-dir-times", "--contimeout=20", "--timeout=15",
->>>>>>> 72af6c21
 "$REMOTE", "$LOCAL" ]
 .P
 FORT will replace "$REMOTE" with the remote URL it needs to download, and
 "$LOCAL" with the target local directory where the file is supposed to be
 dropped.
 .P
-<<<<<<< HEAD
 See \fIrsync(1)\fR for a description of each argument.
-=======
-If \fBrsync.program\fR set is \fIrsync\fR (default value), see more about its
-arguments and behavior at \fIrsync(1)\fR.
-.RE
-.P
-.B rsync.arguments-flat
-.RS 4
-Arguments needed by
-.B rsync.program
-to perform a single-file rsync. The arguments are specified as a JSON string
-array; its default value is:
-[ "--times", "--omit-dir-times", "--contimeout=20", "--timeout=15", "--dirs", "$REMOTE", "$LOCAL" ]
-.P
-FORT will replace "$REMOTE" with the remote URL it needs to download, and
-"$LOCAL" with the target local directory where the file is supposed to be
-dropped.
-.P
-If \fBrsync.program\fR set is \fIrsync\fR (default value), see more about its
-arguments and behavior at \fIrsync(1)\fR.
->>>>>>> 72af6c21
-.RE
-.P
-
+.RE
+.P
 
 .B incidences
 .RS 4
@@ -249,7 +223,7 @@
 .RS 4
 .br
 - Literally invoke an rsync command (see \fBrsync.program\fR and
-\fBrsync.arguments-flat\fR), which will download the files into
+\fBrsync.arguments-recursive\fR), which will download the files into
 \fB--local-repository\fR.
 .br
 - Fetch the RRDP Update Notification file (which implies an HTTP request) and
@@ -287,6 +261,24 @@
 Otherwise, Fort will perform outgoing requests whenever this is needed. If a
 specific protocol needs to be deactivated, use \fB--rsync.enabled\fR or
 \fB--http.enabled\fR.
+.RE
+.P
+
+.B \-\-shuffle-uris
+.RS 4
+If enabled, FORT will access TAL URLs in random order. This is meant for load
+balancing. If disabled, FORT will access TAL URLs in sequential order.
+.P
+By default, the flag is disabled.
+.P
+This flag is only relevant if the TAL lists more than one URL. Regardless of
+this flag, FORT will stop iterating through the URLs as soon as it finds one
+that yields a successful traversal.
+.P
+If the TAL lists more than one URL, the shuffle is done honoring the priority
+of the protocols (see \fB--rsync.priority\fR and \fB--http.priority\fR). i.e.
+if the HTTP protocol has a higher priority than RSYNC, then all the shuffled
+HTTP URLs will come first.
 .RE
 .P
 
@@ -783,14 +775,6 @@
 .RE
 .P
 
-.BR \-\-http.max\-redirs=\fIUNSIGNED_INTEGER\fR
-.RS 4
-Maximum number of redirections to follow, per HTTP request.
-.P
-Defaults to 10.
-.RE
-.P
-
 .B \-\-http.connect\-timeout=\fIUNSIGNED_INTEGER\fR
 .RS 4
 Timeout (in seconds) for the connect phase.
@@ -917,6 +901,78 @@
 .P
 By default, the value is \fI50\fR, so HTTP requests are preferred over rsync
 requests.
+.RE
+.P
+
+.B \-\-rsync.strategy=(\fIstrict\fR|\fIroot\fR|\fIroot-except-ta\fR)
+.RS 4
+\fIrsync\fR download strategy; states the way rsync URLs are approached during
+downloads. It can have one of three values:
+.IR strict ", "
+.IR root ", "
+.IB "root-except-ta" "(default value)" \fR. \fR
+.P
+.I strict
+.RS 4
+In order to enable this strategy, FORT must be compiled using the flag:
+ENABLE\_STRICT\_STRATEGY. e.g.
+\fB $ make FORT_FLAGS='-DENABLE_STRICT_STRATEGY'\fR
+.P
+RSYNC every repository publication point separately. Only skip publication
+points that have already been downloaded during the current validation cycle.
+(Assuming each synchronization is recursive.)
+.P
+For example, suppose the validator gets certificates whose caRepository access
+methods (in their Subject Information Access extensions) point to the following
+publication points:
+.P
+1. rsync://rpki.example.com/foo/bar/
+.br
+2. rsync://rpki.example.com/foo/qux/
+.br
+3. rsync://rpki.example.com/foo/bar/
+.br
+4. rsync://rpki.example.com/foo/corge/grault/
+.br
+5. rsync://rpki.example.com/foo/corge/
+.br
+6. rsync://rpki.example.com/foo/corge/waldo/
+.P
+A validator following the `strict` strategy would download `bar`, download
+`qux`, skip `bar`, download `corge/grault`, download `corge` and skip
+`corge/waldo`.
+.P
+This is the slowest, but also the strictly correct sync strategy.
+.RE
+.P
+.I root
+.RS 4
+For each publication point found, guess the root of its repository and RSYNC
+that instead. Then skip any subsequent children of said root.
+.P
+(To guess the root of a repository, the validator counts four slashes, and
+prunes the rest of the URL.)
+.P
+Reusing the caRepository URLs from the `strict` strategy (above) as example, a
+validator following the `root` strategy would download
+`rsync://rpki.example.com/foo`, and then skip everything else.
+.P
+Assuming that the repository is specifically structured to be found within as
+few roots as possible, and they contain minimal RPKI-unrelated noise files, this
+is the fastest synchronization strategy. At time of writing, this is true for
+all the current official repositories.
+.RE
+.P
+.I root-except-ta
+.RS 4
+Synchronizes the root certificate (the one pointed by the TAL) in 'strict' mode,
+and once it's validated, synchronizes the rest of the repository in 'root' mode.
+.P
+Useful if you want 'root', but the root certificate is separated from the rest
+of the repository. Also useful if you don't want the validator to download the
+entire repository without first confirming the integrity and legitimacy of the
+root certificate.
+.RE
 .RE
 .P
 
@@ -1043,12 +1099,38 @@
 Default: \fI20\fR
 .RE
 
+.B \-\-thread-pool.validation.max=\fIUNSIGNED_INTEGER\fR
+.RS 4
+Maximum number of threads that will be spawned at an internal thread pool in
+order to run validation cycles.
+.P
+When a validation cycle begins, one thread per configured TAL is utilized; once
+the whole RPKI tree of the TAL is validated, the thread is returned to the pool.
+.P
+If there are more TALs at \fI--tal\fR than \fI--thread-pool.validation.max\fR
+threads at the pool, is very likely that the validation cycles take a bit more
+of time to complete since only \fI--thread-pool.validation.max\fR threads will
+be working at the same time. E.g. if \fI--thread-pool.validation.max=2\fR and
+the location at \fI--tal\fR has 4 TAL files, only 2 TALs will be validated
+simultaneously while the rest waits in a queue until there's an available thread
+at the pool to attend them.
+.P
+By default, it has a value of \fI5\fR. Minimum allowed value: \fI1\fR,
+maximum allowed value \fI100\fR.
+.RE
+
 .B \-\-asn1-decode-max-stack=\fIUNSIGNED_INTEGER\fR
 .RS 4
 ASN1 decoder max allowed stack size in bytes, utilized to avoid a stack
 overflow when a large nested ASN1 object is parsed.
 .P
 By default, it has a value of \fI4096\fR (4 kB).
+.RE
+.P
+
+.B \-\-stale-repository-period=\fIUNSIGNED_INTEGER\fR
+.RS 4
+Deprecated; does nothing.
 .RE
 .P
 
@@ -1166,11 +1248,21 @@
   "rsync": {
     "enabled": true,
     "priority": 50,
+    "strategy": "root-except-ta",
     "retry": {
       "count": 2,
       "interval": 5
     },
     "program": "rsync",
+    "arguments-recursive": [
+      "--recursive",
+      "--delete",
+      "--times",
+      "--contimeout=20",
+      "--timeout=15",
+      "$REMOTE",
+      "$LOCAL"
+    ],
     "arguments-flat": [
       "--times",
       "--contimeout=20",
