<<<<<<< HEAD
.TH fort 8 "2020-07-27" "v1.4.1" "FORT validator"
=======
.TH fort 8 "2020-09-23" "v1.4.1" "FORT validator"
>>>>>>> f9c2570d

.SH NAME
fort \- RPKI certificate path validator and RTR server

.SH SYNOPSIS
.B fort
[\fIOPTIONS\fR] 

.SH DESCRIPTION

FORT is an RPKI validator and a RTR server (RTR versions 0 and 1 are
supported).
In the RPKI context, FORT is also known as an RP (Relying Party).
A simple resume of the actions performed by an RP can be read at RFC 6480
section 6
.RI "(" https://tools.ietf.org/html/rfc6480#section-6 ")."
.P
The RTR (RPKI to Router Protocol) is basically "a protocol to deliver validated
prefix origin data to routers", see RFC 6810
.RI "(" https://tools.ietf.org/html/rfc6810 ")"
and RFC 8210
.RI "(" https://tools.ietf.org/html/rfc8210 ")."
.P

So, FORT performs RPKI validations starting from a single or set of TALs (Trust
Anchor Locators), either in a recurrent or single (standalone) way.
Additionally, it can talk to routers using the RTR protocol (version will
depend on the client, both 0 and 1 are supported) to provide them the VRPs
(Validated ROA Payloads) and the BGPsec Router Keys resultant of the
validation.
 
.SH OPTIONS
.TP
.B \-h, \-\-help
.RS 4
Print long usage message and exit.
.RE
.P

.B \-\-usage
.RS 4
Print short usage message and exit.
.RE
.P

.B \-V, \-\-version
.RS 4
Print program version and exit.
.RE
.P

.BR \-f ", " \-\-configuration-file=\fIFILE\fR
.RS 4
Path to a JSON file from where additional configuration will be read.
.P
The configuration options are mostly the same as the ones presented in this
manual. Each property is mapped as a member of the main JSON object, the
members that contain a dot '.' must be set as objects (eg.
"--server.address=127.0.0.1" will be set as "{ "server": { "address":
"127.0.0.1" } }".
.P
An example configuration file can be seen in this manual at the \fBEXAMPLES\fR
section.
.P
Some configuration options can't be set at the JSON configuration file:
\fB--version\fR, \fB--help\fR, \fB--version\fR, and \fB--configuration-file\fR.
.P
Other configuration options can be configured exclusively at the JSON
configuration file:
.P
.B rsync.program
.RS 4
Name of the program needed to invoke an rsync file transfer. The default value
is "rsync".
.RE
.P
.B rsync.arguments-recursive
.RS 4
Arguments needed by
.B rsync.program
to perform a recursive rsync. The arguments are specified as a JSON string
array; its default value is:
[ "--recursive", "--delete", "--times", "--contimeout=20", "--timeout=15",
"$REMOTE", "$LOCAL" ]
.P
FORT will replace "$REMOTE" with the remote URL it needs to download, and
"$LOCAL" with the target local directory where the file is supposed to be
dropped.
.P
If \fBrsync.program\fR set is \fIrsync\fR (default value), see more about its
arguments and behavior at \fIrsync(1)\fR.
.RE
.P
.B rsync.arguments-flat
.RS 4
Arguments needed by
.B rsync.program
to perform a single-file rsync. The arguments are specified as a JSON string
array; its default value is:
[ "--times", "--contimeout=20", "--timeout=15", "--dirs", "$REMOTE", "$LOCAL" ]
.P
FORT will replace "$REMOTE" with the remote URL it needs to download, and
"$LOCAL" with the target local directory where the file is supposed to be
dropped.
.P
If \fBrsync.program\fR set is \fIrsync\fR (default value), see more about its
arguments and behavior at \fIrsync(1)\fR.
.RE
.P
.B incidences
.RS 4
A listing of actions to be performed by validation upon encountering certain
common error conditions. This configuration is a means to modify FORTs
validator behavior upon encountering profile violations that, from experience,
are often overlooked.
.P
The incidences are configured inside the member "incidences" as a JSON array
of objects, each with two members "name" and "action", eg:
.P
"incidences": [
.RS 2
{
.RS 2
"name": "incid-hashalg-has-params",
.br
"action": "warn"
.RE
},
{
.RS 2
"name": "incid-obj-not-der-encoded",
.br
"action": "error"
.RE
}
.RE
]
.P
An incidence contains a \fBname\fR and an \fBaction\fR. The \fBname\fR is
merely an identifier defined by FORT that states a particular error condition,
and the \fBaction\fR is an enumeration that states the outcome of a violation
of the corresponding incidence.
.P
The \fBaction\fR can have one of three values:
.br
.RS 4
\fIerror\fR: Print error message in error log level, fail validation of the
offending object (and all of its children).
.br
\fIwarn\fR: Print error message in warning log level, continue validation as if
nothing happened.
.br
\fIignore\fR: Do not print error message, continue validation as if nothing
happened.
.RE
.P
Currently these are the registered incidences, each with a distinct
\fBaction\fR configured by default.
.RS 4
.br
\fIincid-hashalg-has-params\fR (Signed Object's hash algorithm has NULL object
as parameters). [Default action: \fBignore\fR]
.br
\fIincid-obj-not-der-encoded\fR (Object isn't DER encoded). [Default action:
\fBignore\fR]
.br
\fIincid-file-at-mft-not-found\fR (File listed at manifest doesn't exist).
[Default action: \fBerror\fR]
.br
\fIincid-file-at-mft-hash-not-match\fR (File hash listed at manifest doesn't
match the actual file hash). [Default action: \fBerror\fR]
.br
\fIincid-mft-stale\fR (Manifest is stale).
[Default action: \fBerror\fR]
.br
\fIincid-crl-stale\fR (CRL is stale).
[Default action: \fBerror\fR]
.RE
.P
More information about incidences can be consulted at FORT's web docs.
.RE
.RE
.P

.BR \-t ", " \-\-tal=(\fIFILE\fR|\fIDIRECTORY\fR)
.RS 4
Path to the TAL file or directory the validation will sprawl from.
.P
If a DIRECTORY is specified, the files with the extension '\fI.tal\fR' are
utilized by fort as TAL.
.P
The TAL ("Trust Anchor Locator") is a text file that lists a few URLs which can
be used to access the "Trust Anchor" (the root of a particular RPKI tree) and
its public key. (See RFC 8630.)
.RE
.P

.BR \-r ", " \-\-local-repository=\fIDIRECTORY\fR
.RS 4
Path to a directory where the local cache of the repository will be stored
and/or read.
.P
FORT accesses RPKI repositories either with \fIrsync\fR or \fIRRDP\fR (see RFC
8182). During each validation cycle, and depending on the preferred access
methods defined by the CAs, Fort can do two things:
.RS 4
.br
- Literally invoke an rsync command (see \fBrsync.program\fR and
\fBrsync.arguments-recursive\fR), which will download the files into
\fB--local-repository\fR.
.br
- Fetch the RRDP Update Notification file (which implies an HTTP request) and
fetch the files from there on (can be obtained from a Snapshot file or Delta
files). The files will be downloaed into \fB--local-repository\fR.
.RE
.P
Fort's entire validation process operates on the resulting copy of the files
(doesn't matter if the files where fetched by rsync of https).
.P
Because rsync uses delta encoding, you’re advised to keep this cache around. It
significantly speeds up subsequent validation cycles.
.P
By default, the path is \fI/tmp/fort/repository\fR.
.RE
.P

.B \-\-sync-strategy=(\fIoff\fR|\fIstrict\fR|\fIroot\fR|\fIroot-except-ta\fR)
.RS 4
This argument \fBwill be DEPRECATED\fR. Use \fB--rsync.strategy\fR or
\fB--rsync.enabled\fR (if rsync is meant to be disabled) instead.
.P
\fIrsync\fR download strategy; states the way rsync URLs are approached during
downloads.
.P
Despite this argument will be deprecated, it still can be utilized. It can have
one of four values:
.RS 4
- \fIoff\fR: will disable rsync execution. So, using \fB--sync-strategy=off\fR
will be the same as \fB--rsync.enabled=false\fR.
.br
- \fIstrict\fR: will be the same as \fB--rsync.strategy=strict\fR.
.br
- \fIroot\fR: will be the same as \fB--rsync.strategy=root\fR.
.br
- \fIroot-except-ta\fR \fB(default value)\fR: will be the same as
\fB--rsync.strategy=root-except-ta\fR.
.RE
.RE
.P

.B \-\-work-offline
.RS 4
If this flag is activated, Fort will disable all outgoing requests (currently
done with: \fIrsync\fR and \fIhttps\fR (RRDP protocol uses HTTPS to fetch
data)). All repository files (certificates, ROAs, etc.) are expected to exist
at configured \fB--local-repository\fR.
.P
Otherwise, Fort will perform outgoing requests whenever this is needed. If a
specific protocol needs to be deactivated, use \fB--rsync.enabled\fR or
\fB--http.enabled\fR.
.RE
.P

.B \-\-shuffle-uris
.RS 4
If enabled, FORT will access TAL URLs in random order. This is meant for load
balancing. If disabled, FORT will access TAL URLs in sequential order.
.P
By default, the flag is disabled.
.P
This flag is only relevant if the TAL lists more than one URL. Regardless of
this flag, FORT will stop iterating through the URLs as soon as it finds one
that yields a successful traversal.
.P
If the TAL lists more than one URL, the shuffle is done honoring the priority
of the protocols (see \fB--rsync.priority\fR and \fB--http.priority\fR). i.e.
if the HTTP protocol has a higher priority than RSYNC, then all the shuffled
HTTP URLs will come first.
.RE
.P

.B \-\-maximum-certificate-depth=\fIUNSIGNED_INTEGER\fR
.RS 4
Maximum allowable certificate chain length. Meant to protect FORT from
iterating infinitely due to certificate chain loops.
.P
By default, it has a value of \fI32\fR. The minimum allowed value is 5.
.P
(Required to prevent loops and "other degenerate forms of the logical RPKI
hierarchy." (RFC 6481))
.RE
.P

.B \-\-slurm=(\fIFILE\fR|\fIDIRECTORY\fR)
.RS 4
Path to the SLURM FILE or SLURMs DIRECTORY.
.P
The SLURM definition is from RFC 8416. SLURM stands for "Simplified Local
Internet Number Resource Management with the RPKI", basically is a document
that can override (either as a filter or adding assertions) the global RPKI
repository data fetched by FORT; potentially useful for network operators.
.P
In case a DIRECTORY is set, the files with extension '\fI.slurm\fR' will be the
ones considered as SLURM files and FORT will use them.
.P
The configured SLURM path (either \fIFILE\fR or \fIDIRECTORY\fR) will be read
each time a new validation cycle begins. If there's a syntax or content error,
the last valid version of the SLURM will be applied (if there's one) and a
message will be logged to indicate this action. Note that all this will happen
only if \fI--mode=server\fR and \fI--slurm\fR is configured.
.P
A basic example of a SLURM file can be seen in this manual at the
\fBEXAMPLES\fR section (it's almost the same as the one in RFC 8416).
.P
See more about SLURM configuration at FORT's web docs.
.RE
.P

.B \-\-mode=(\fIserver\fR|\fIstandalone\fR)
.RS 4
Commands the way FORT executes the validation, its possible values are:
.P
.I server
.RS 4
Enable the RTR server using the \fIserver.*\fR arguments.
.RE
.P
.I standalone
.RS 4
Disable the RTR server, the configuration options \fIserver.*\fR are ignored
and FORT performs an in-place standalone validation.
.RE
.P
By default, the mode is \fIserver\fR.
.RE
.P

.B \-\-server.address=\fINODE\fR
.RS 4
List of hostnames or numeric host addresses the RTR server will be bound to.
Must resolve to (or be) bindable IP addresses. IPv4 and IPv6 are supported.
.P
The list of addresses must be comma sepparated, and each address must have the
following format: \fB<address>[#<port>]\fR. Note that the port is optional; in
case that a port isn't specified, the value of \fI--server.port\fR will be
utilized with the corresponding address.
.P
Here are some examples of valid values for this argument:
.br
- \fI--server.address="localhost"\fR: will bind to 'localhost' and the
configured port at \fI--server.port\fR.
.br
- \fI--server.address="localhost,::1#8324"\fR: same as the previous example,
and also will bind to IPv6 address '::1' at the port '8324'.
.br
- \fI--server.address="localhost#8323,::1#8324"\fR: will bind to 'localhost' at
port '8323', and to '::1' port '8324'. The value of \fI--server.port\fR isn't
utilized.
.P
If this field is omitted, FORT will attempt to bind the server using the IP
address \fIINADDR_ANY\fR (for an IPv4 address) or \fIIN6ADDR_ANY_INIT\fR (for
an IPv6 address). See \fBgetaddrinfo(3)\fR.
.RE
.P

.B \-\-server.port=\fISERVICE\fR
.RS 4
TCP port or service the server address(es) will be bound to by default if no
port is set (see \fI--server.address\fR).
.P
This is a string because a service alias can be used as a valid value. The
alias are commonly located at \fI/etc/services\fR. See also
\fBgetaddrinfo(3)\fR and \fBservices(5)\fR.
.P
The default port (323) is privileged. To improve security, either change or
jail it.
.P
In case you don't wish to use another port nor execute FORT validator as root,
you could use CAP_NET_BIND_SERVICE capability (to bind to privileged ports), or
NAT/firewall port redirection.
.RE
.P

.B \-\-server.backlog=\fIUNSIGNED_INTEGER\fR
.RS 4
RTR server’s listen queue length. It’s the second argument of the function
\fIlisten\fR (see more at man \fBlisten(2)\fR). This provides a hint to the
implementation which the implementation shall use to limit the number of
outstanding connections in the socket’s listen queue.
.P
By default, it has a value of \fISOMAXCONN\fR.
.RE
.P

.B \-\-server.interval.validation=\fIUNSIGNED_INTEGER\fR
.RS 4
Number of seconds that FORT will sleep between validation cycles. The timer
starts counting every time a validation is finished, not every time it begins.
Therefore, the actual validation loop is longer than this number.
.P
By default, it has a value of \fI3600\fR.
.RE
.P

.B \-\-server.interval.refresh=\fIUNSIGNED_INTEGER\fR
.RS 4
Number of seconds that a router should wait before the next attempt to poll 
FORT using either a Serial Query PDU or Reset Query PDU. Countdown for this
timer starts upon receipt of an End Of Data PDU (this should be administered by
the client).
.P
This value is utilized only on RTR version 1 sessions (more information at RFC
8210 section 6).
.P
By default, it has a value of \fI3600\fR. Minimum allowed value: \fI1\fR,
maximum allowed value \fI86400\fR.
.RE
.P

.B \-\-server.interval.retry=\fIUNSIGNED_INTEGER\fR
.RS 4
Number of seconds that a router should wait before retrying a failed Serial
Query PDU or Reset Query PDU. Countdown for this timer starts upon failure of
the query and restarts after each subsequent failure until a query succeeds
(this should be administered by the client).
.P
This value is utilized only on RTR version 1 sessions (more information at RFC
8210 section 6).
.P
By default, it has a value of \fI600\fR. Minimum allowed value: \fI1\fR,
maximum allowed value \fI7200\fR.
.RE
.P

.B \-\-server.interval.expire=\fIUNSIGNED_INTEGER\fR
.RS 4
Number of seconds that a router can retain the current version of data while
unable to perform a successful subsequent query. Countdown for this timer starts
upon receipt of an End Of Data PDU (this should be administered by the client).
.P
This value is utilized only on RTR version 1 sessions (more information at RFC
8210 section 6).
.P
By default, it has a value of \fI7200\fR. Minimum allowed value: \fI600\fR,
maximum allowed value \fI172800\fR. It must be larger than
\fIserver.interval.refresh\fR and \fIserver.interval.retry\fR.
.RE
.P

.B \-\-log.enabled=\fItrue\fR|\fIfalse\fR
.RS 4
Enables the operation logs.
.P
By default, it has a value of \fItrue\fR (these logs are enabled).
.P
Read more about logs at FORT validator's web docs, module 'Logging'.
.RE
.P

.BR \-\-log.level=(\fIerror\fR|\fIwarning\fR|\fIinfo\fR|\fIdebug\fR)
.RS 4
Defines which operation log messages will be logged according to its priority,
e.g. a value of \fIinfo\fR will log messages of equal or higher level
(\fIinfo\fR, \fIwarning\fR, and \fIerror\fR).
.P
The priority levels, from higher to lowest, are:
.RS 4
.br
- \fIerror\fR
.br
- \fIwarning\fR
.br
- \fIinfo\fR
.br
- \fIdebug\fR
.RE
.P
By default, it has a value of \fIwarning\fR.
.P
Read more about logs at FORT validator's web docs, module 'Logging'.
.RE
.P

.BR \-\-log.output=(\fIsyslog\fR|\fIconsole\fR)
.RS 4
Desired output where the operation logs will be printed.
.P
The value \fIconsole\fR will log messages at standard output and standard error;
\fIsyslog\fR will log to syslog.
.P
Depending on the OS, distinct implementations of syslog could be installed
(syslog, rsyslog, or syslog-ng are the most common ones). Syslog usage and
configuration is out of this man scope.
.P
By default, it has a value of \fIconsole\fR.
.P
Read more about logs at FORT validator's web docs, module 'Logging'.
.RE
.P

.BR \-c ", " \-\-log.color-output=\fItrue\fR|\fIfalse\fR
.RS 4
If enabled, the operation logs output will contain ANSI color codes. Meant for
human consumption.
.P
Meaningful only if \fI--log.output\fR value is \fIconsole\fR.
.P
By default, it has a value of \fIfalse\fR (it's disabled).
.P
Read more about logs at FORT validator's web docs, module 'Logging'.
.RE
.P

.B \-\-log.file-name-format=(\fIglobal-url\fR | \fIlocal-path\fR |
.B \fIfile-name\fR)
.RS 4
Decides which version of file names should be printed during most debug/error
messages at the operation logs.
.P
Suppose a certificate was downloaded from
`rsync://rpki.example.com/foo/bar/baz.cer` into the local cache `repository/`:
.P
.I global-url
.RS 4
Will print the certificate's name as `rsync://rpki.example.com/foo/bar/baz.cer`.
.RE
.P
.I local-path
.RS 4
Will print the certificate's name as
`repository/rpki.example.com/foo/bar/baz.cer`.
.RE
.P
.I file-name
.RS 4
Will print the certificate's name as `baz.cer`.
.RE
.P
By default, it has a value of \fIglobal-url\fR.
.P
Read more about logs at FORT validator's web docs, module 'Logging'.
.RE
.P

.B \-\-log.facility=(\fIauth\fR | \fIauthpriv\fR | \fIcron\fR | \fIdaemon\fR |
\fIftp\fR | \fIlpr\fR | \fImail\fR | \fInews\fR | \fIuser\fR | \fIuucp\fR |
from \fIlocal0\fR to \fIlocal7\fR)
.RS 4
Syslog facility utilized for operation logs (meaningful only if
\fI--log.output\fR is \fIsyslog\fR).
.P
By default, it has a value of \fIdaemon\fR.
.P
Read more about logs at FORT validator's web docs, module 'Logging'.
.RE
.P

.B \-\-log.tag=\fISTRING\fR
.RS 4
Text tag that will be added to the operation log messages (it will appear
inside square brackets).
.P
By default, it has a NULL value.
.P
Read more about logs at FORT validator's web docs, module 'Logging'.
.RE
.P

.B \-\-validation-log.enabled=\fItrue\fR|\fIfalse\fR
.RS 4
Enables the validation logs.
.P
By default, it has a value of \fIfalse\fR (these logs are disabled).
.P
Read more about logs at FORT validator's web docs, module 'Logging'.
.RE
.P

.BR \-\-validation-log.level=(\fIerror\fR|\fIwarning\fR|\fIinfo\fR|\fIdebug\fR)
.RS 4
Defines which validation log messages will be logged according to its priority,
e.g. a value of \fIinfo\fR will log messages of equal or higher level
(\fIinfo\fR, \fIwarning\fR, and \fIerror\fR).
.P
The priority levels, from higher to lowest, are:
.RS 4
.br
- \fIerror\fR
.br
- \fIwarning\fR
.br
- \fIinfo\fR
.br
- \fIdebug\fR
.RE
.P
By default, it has a value of \fIwarning\fR.
.P
Read more about logs at FORT validator's web docs, module 'Logging'.
.RE
.P

.BR \-\-validation-log.output=(\fIsyslog\fR|\fIconsole\fR)
.RS 4
Desired output where the validation logs will be printed.
.P
The value \fIconsole\fR will log messages at standard output and standard error;
\fIsyslog\fR will log to syslog.
.P
Depending on the OS, distinct implementations of syslog could be installed
(syslog, rsyslog, or syslog-ng are the most common ones). Syslog usage and
configuration is out of this man scope.
.P
By default, it has a value of \fIconsole\fR.
.P
Read more about logs at FORT validator's web docs, module 'Logging'.
.RE
.P

.BR \-c ", " \-\-validation-log.color-output=\fItrue\fR|\fIfalse\fR
.RS 4
If enabled, the validation logs output will contain ANSI color codes. Meant for
human consumption.
.P
Meaningful only if \fI--validation-log.output\fR value is \fIconsole\fR.
.P
By default, it has a value of \fIfalse\fR (it's disabled).
.P
Read more about logs at FORT validator's web docs, module 'Logging'.
.RE
.P

.B \-\-validation-log.file-name-format=(\fIglobal-url\fR | \fIlocal-path\fR |
.B \fIfile-name\fR)
.RS 4
Decides which version of file names should be printed during most debug/error
messages at the validation logs.
.P
Suppose a certificate was downloaded from
`rsync://rpki.example.com/foo/bar/baz.cer` into the local cache `repository/`:
.P
.I global-url
.RS 4
Will print the certificate's name as `rsync://rpki.example.com/foo/bar/baz.cer`.
.RE
.P
.I local-path
.RS 4
Will print the certificate's name as
`repository/rpki.example.com/foo/bar/baz.cer`.
.RE
.P
.I file-name
.RS 4
Will print the certificate's name as `baz.cer`.
.RE
.P
By default, it has a value of \fIglobal-url\fR.
.P
Read more about logs at FORT validator's web docs, module 'Logging'.
.RE
.P

.B \-\-validation-log.facility=(\fIauth\fR | \fIauthpriv\fR | \fIcron\fR |
\fIdaemon\fR | \fIftp\fR | \fIlpr\fR | \fImail\fR | \fInews\fR | \fIuser\fR |
\fIuucp\fR | from \fIlocal0\fR to \fIlocal7\fR)
.RS 4
Syslog facility utilized for validation logs (meaningful only if
\fI--validation-log.output\fR is \fIsyslog\fR).
.P
By default, it has a value of \fIdaemon\fR.
.P
Read more about logs at FORT validator's web docs, module 'Logging'.
.RE
.P

.B \-\-validation-log.tag=\fISTRING\fR
.RS 4
Text tag that will be added to the validation log messages (it will appear
inside square brackets).
.P
By default, it has the value \fIValidation\fR.
.P
Read more about logs at FORT validator's web docs, module 'Logging'.
.RE
.P

.B \-\-http.enabled=\fItrue\fR|\fIfalse\fR
.RS 4
Enables outgoing HTTP requests.
.P
If disabled (eg. \fB--http.enabled=false\fR), FORT validator won't request HTTP
URIs, and will expect to find all the corresponding repository files at
\fB--local-repository\fR.
.RE
.P

.B \-\-http.priority=\fIUNSIGNED_INTEGER\fR
.RS 4
Assign priority to use HTTP to fetch repository files. A higher value means a
higher priority.
.P
This argument works along with \fB--rsync.priority\fR, since the higher value
of the two arguments will result in the first protocol to utilize when fetching
repositories files. Of course, this depends also on certificates information or
the TAL URIs, since currently HTTP URIs are optional and not every RIR
repository makes use of them.
.P
Whenever a certificate or a TAL has both RSYNC and HTTP URIs, the following
criteria is followed to prioritize which one to use first:
.RS 4
.br
\- \fI--rsync.priority\fR \fBequals\fR \fI--http.priority\fR: use the order
specified at the certificate or the TAL to fetch the corresponding URI.
.br
\- \fI--rsync.priority\fR \fBgreater than\fR \fI--http.priority\fR: use RSYNC
repository/TAL URI first; if there's an error fetching data, fallback to fetch
HTTP repository/TAL URI.
.br
\- \fI--rsync.priority\fR \fBless than\fR \fI--http.priority\fR: use HTTP
repository/TAL URI first; if there's an error fetching data, fallback to use
RSYNC repository/TAL URI.
.RE
.P
By default, the value is \fI60\fR, so HTTP requests are preferred over rsync
requests.
.RE
.P

.B \-\-http.retry.count=\fIUNSIGNED_INTEGER\fR
.RS 4
Maximum number of retries whenever there's an error requesting an HTTP URI.
.P
A value of \fI0\fR means no retries.
.P
Whenever is necessary to request an HTTP URI, the validator will try the
request at least once. If there was an error requesting the URI, the validator
will retry at most \fI--http.retry.count\fR times to fetch the file, waiting
\fI--http.retry.interval\fR seconds between each retry.
.P
By default, the value is \fI2\fR.
.RE
.P

.B \-\-http.retry.interval=\fIUNSIGNED_INTEGER\fR
.RS 4
Period (in seconds) to wait between retries after an error ocurred requestin
HTTP URIs.
.P
By default, the value is \fI5\fR.
.RE
.P

.BR \-\-http.user\-agent=\fISTRING\fR
.RS 4
User-Agent to use at HTTP requests.
.P
The value specified (either by the argument or the default value) is utilized
in libcurl’s option \fICURLOPT_USERAGENT\fR.
.P
By default, the value is \fIfort/<current-version>\fR.
.RE
.P

.B \-\-http.connect\-timeout=\fIUNSIGNED_INTEGER\fR
.RS 4
Timeout (in seconds) for the connect phase.
.P
Whenever an HTTP connection will try to be established, the validator will wait
a maximum of \fBhttp.connect-timeout\fR seconds for the peer to respond to the
connection request; if the timeout is reached, the connection attempt will be
ceased.
.P
The value specified (either by the argument or the default value) is utilized
in libcurl’s option \fICURLOPT_CONNECTTIMEOUT\fR.
.P
By default, it has a value of \fI30\fR. The minimum allowed value is \fI1\fR.
.RE
.P

.B \-\-http.transfer\-timeout=\fIUNSIGNED_INTEGER\fR
.RS 4
Maximum time in seconds (once the connection is established) that the request
can last.
.P
Once the connection is established with the server, the request will last a
maximum of \fBhttp.transfer-timeout\fR seconds. A value of \fI0\fR means
unlimited time (default value).
.P
The value specified (either by the argument or the default value) is utilized
in libcurl’s option \fICURLOPT_TIMEOUT\fR.
.P
By default, it has a value of \fI0\fR.
.RE
.P

.B \-\-http.idle\-timeout=\fIUNSIGNED_INTEGER\fR
.RS 4
Maximum time in seconds (once the connection is established) that the request
can be idle.
.P
Once the connection is established with the server, and if the request stops
receiving data for at least \fBhttp.idle-timeout\fR seconds, the connection
will be dropped. A value of \fI0\fR disables idle time verification (use with
caution).
.P
The value specified (either by the argument or the default value) is utilized
in libcurl’s option \fICURLOPT_LOW_SPEED_TIME\fR.
.P
By default, it has a value of \fI15\fR.
.RE
.P

.B \-\-http.ca-path=\fIDIRECTORY\fR
.RS 4
Local path where the CA’s utilized to verify the peers are located.
.P
Useful when the CA from the peer isn’t located at the default OS certificate
bundle. If specified, the peer certificate will be verified using the CAs at
the path. The directory MUST be prepared using the \fIrehash\fR utility from
the SSL library:
.RS 4
.br
\- OpenSSL command (with help):
.B $ openssl rehash \-h
.br
\- LibreSSL command (with help):
.B $ openssl certhash \-h
.RE
.P
The value specified is utilized in libcurl’s option \fICURLOPT_CAPATH\fR.
.P
By default, the path has a NULL value.
.RE
.P

.B \-\-rrdp.enabled=\fItrue\fR|\fIfalse\fR
.RS 4
This argument \fBwill be DEPRECATED\fR. Use \fB--http.enabled\fR instead.
.RE
.P

.B \-\-rrdp.priority=\fIUNSIGNED_INTEGER\fR
.RS 4
This argument \fBwill be DEPRECATED\fR. Use \fB--http.priority\fR instead.
.RE
.P

.B \-\-rrdp.retry.count=\fIUNSIGNED_INTEGER\fR
.RS 4
This argument \fBwill be DEPRECATED\fR. Use \fB--http.retry.count\fR instead.
.RE
.P

.B \-\-rrdp.retry.interval=\fIUNSIGNED_INTEGER\fR
.RS 4
This argument \fBwill be DEPRECATED\fR. Use \fB--http.retry.interval\fR instead.
.RE
.P

.B \-\-rsync.enabled=\fItrue\fR|\fIfalse\fR
.RS 4
Enables RSYNC requests.
.P
If disabled (eg. \fB--rsync.enabled=false\fR), FORT validator won't download
files nor directories via RSYNC, and will expect to find all repository files
at \fB--local-repository\fR.
.RE
.P

.B \-\-rsync.priority=\fIUNSIGNED_INTEGER\fR
.RS 4
Assign priority to use RSYNC to fetch repository files. A higher value means a
higher priority.
.P
This argument works along with \fB--http.priority\fR, since the higher value
of the two arguments will result in the first protocol to utilize when fetching
repositories files. Of course, this depends also on certificates information or
the TAL URIs, since currently HTTP URIs are optional and not every RIR
repository makes use of them.
.P
Whenever a certificate has both RSYNC and HTTP URIs, the following criteria is
followed to prioritize which one to use first:
.RS 4
.br
\- \fI--rsync.priority\fR \fBequals\fR \fI--http.priority\fR: use the order
specified at the certificate or the TAL to fetch the corresponding URI.
.br
\- \fI--rsync.priority\fR \fBgreater than\fR \fI--http.priority\fR: use RSYNC
repository/TAL URI first; if there's an error fetching data, fallback to use
fetch HTTP repository/TAL URI.
.br
\- \fI--rsync.priority\fR \fBless than\fR \fI--http.priority\fR: use HTTP
repository/TAL URI first; if there's an error fetching data, fallback to use
RSYNC repository/TAL URI.
.RE
.P
By default, the value is \fI50\fR, so HTTP requests are preferred over rsync
requests.
.RE
.P

.B \-\-rsync.strategy=(\fIstrict\fR|\fIroot\fR|\fIroot-except-ta\fR)
.RS 4
\fIrsync\fR download strategy; states the way rsync URLs are approached during
downloads. It can have one of three values:
.IR strict ", "
.IR root ", "
.IB "root-except-ta" "(default value)" \fR. \fR
.P
.I strict
.RS 4
In order to enable this strategy, FORT must be compiled using the flag:
ENABLE\_STRICT\_STRATEGY. e.g.
\fB $ make FORT_FLAGS='-DENABLE_STRICT_STRATEGY'\fR
.P
RSYNC every repository publication point separately. Only skip publication
points that have already been downloaded during the current validation cycle.
(Assuming each synchronization is recursive.)
.P
For example, suppose the validator gets certificates whose caRepository access
methods (in their Subject Information Access extensions) point to the following
publication points:
.P
1. rsync://rpki.example.com/foo/bar/
.br
2. rsync://rpki.example.com/foo/qux/
.br
3. rsync://rpki.example.com/foo/bar/
.br
4. rsync://rpki.example.com/foo/corge/grault/
.br
5. rsync://rpki.example.com/foo/corge/
.br
6. rsync://rpki.example.com/foo/corge/waldo/
.P
A validator following the `strict` strategy would download `bar`, download
`qux`, skip `bar`, download `corge/grault`, download `corge` and skip
`corge/waldo`.
.P
This is the slowest, but also the strictly correct sync strategy.
.RE
.P
.I root
.RS 4
For each publication point found, guess the root of its repository and RSYNC
that instead. Then skip any subsequent children of said root.
.P
(To guess the root of a repository, the validator counts four slashes, and
prunes the rest of the URL.)
.P
Reusing the caRepository URLs from the `strict` strategy (above) as example, a
validator following the `root` strategy would download
`rsync://rpki.example.com/foo`, and then skip everything else.
.P
Assuming that the repository is specifically structured to be found within as
few roots as possible, and they contain minimal RPKI-unrelated noise files, this
is the fastest synchronization strategy. At time of writing, this is true for
all the current official repositories.
.RE
.P
.I root-except-ta
.RS 4
Synchronizes the root certificate (the one pointed by the TAL) in 'strict' mode,
and once it's validated, synchronizes the rest of the repository in 'root' mode.
.P
Useful if you want 'root', but the root certificate is separated from the rest
of the repository. Also useful if you don't want the validator to download the
entire repository without first confirming the integrity and legitimacy of the
root certificate.
.RE
.RE
.P

.B \-\-rsync.retry.count=\fIUNSIGNED_INTEGER\fR
.RS 4
Maximum number of retries whenever there's an error executing RSYNC.
.P
A value of \fI0\fR means no retries.
.P
Whenever is necessary to execute an RSYNC, the validator will try the execution
at least once. If there was an error executing the RSYNC, the validator will
retry it at most \fI--rsync.retry.count\fR times, waiting
\fI--rsync.retry.interval\fR seconds between each retry.
.P
By default, the value is \fI2\fR.
.RE
.P

.B \-\-rsync.retry.interval=\fIUNSIGNED_INTEGER\fR
.RS 4
Period (in seconds) to wait between retries after an RSYNC error ocurred.
.P
By default, the value is \fI5\fR.
.RE
.P

.B \-\-output.roa=\fIFILE\fR
.RS 4
File where the ROAs will be printed in CSV format.
.P
When the \fIFILE\fR is specified, its content will be overwritten by the
resulting ROAs of the validation (if FILE doesn't exists, it'll be created).
.P
Each line of the result is printed in the following order: AS, Prefix, Max
prefix length; the first line contains those column descriptors.
.P
In order to print the ROAs at console, use a hyphen as the \fIFILE\fR value, eg.
.B \-\-output.roa=-
.RE

.B \-\-output.bgpsec=\fIFILE\fR
.RS 4
File where the BGPsec Router Keys will be printed in CSV format. Since most of
the data is binary (Subject Key Identifier and Subject Public Key Info), such
data is base64url encoded without trailing pads.
.P
When the \fIFILE\fR is specified, its content will be overwritten by the
resulting Router Keys of the validation (if FILE doesn't exists, it'll be
created).
.P
Each line of the result is printed in the following order: AS, Subject Key
Identifier, Subject Public Key Info; the first line contains those column
descriptors.
.P
In order to print the Router Keys at console, use a hyphen as the \fIFILE\fR
value, eg.
.B \-\-output.bgpsec=-
.RE

.B \-\-asn1-decode-max-stack=\fIUNSIGNED_INTEGER\fR
.RS 4
ASN1 decoder max allowed stack size in bytes, utilized to avoid a stack
overflow when a large nested ASN1 object is parsed.
.P
By default, it has a value of \fI4096\fR (4 kB).
.RE
.P

.B \-\-stale-repository-period=\fIUNSIGNED_INTEGER\fR
.RS 4
Time period that must lapse to warn about a stale repository (the messages will
be sent to the operation log). The time lapse starts once the repository
download has been retried (see \fI--rsync.retry.count\fR and
\fI--http.retry.count\fR) and failed after such retries.
.P
A repository is considered stale if its files can't be fetched due to a
communication error and this error persists across validation cycles. This kind
of issues can be due to a local misconfiguration (eg. a firewall that blocks
incoming data) or a problem at the server (eg. the server is down).
.P
Despite who's "fault" is, FORT validator will try to work with the local files
from \fI--local-repository\fR.
.P
The communication errors sent to the operation log, are those related to
"first level" RPKI servers; commonly this are the servers maintained by the
RIRs.
.P
Currently \fBall\fR the communication errors are logged at the validation log.
This argument (\fB--stale-repository-period\fR) is merely to send this error
messages also to the operation log.
.P
A value \fBequal to 0\fR means that the communication errors will be logged at
once.
.P
By default, it has a value of \fI43200\fR (12 hours).
.RE
.P

.SH EXAMPLES
.B fort \-t /tmp/tal \-r /tmp/repository \-\-server.port 9323
.RS 4
Run FORT with all the default values, using a custom TALs directory, a
custom repository directory as well, and binding the RTR server to port 9323.
.RE
.P

.B fort \-t /tmp/tal \-r /tmp/repository \-\-mode=standalone \-\-output.roa -
.RS 4
Run FORT as standalone and output ROAs CSV to the console.
.RE
.P

.nf
\fBfort \-t /tmp/tal \-r /tmp/repository \\
     \-\-mode=standalone \\
     \-\-slurm /tmp/myslurm.slurm\fR
.fi
.RS 4
Run FORT as standalone and using a SLURM file.
.RE
.P

.B fort --configuration-file conf.json
.RS 4
Run FORT using the JSON configuration file \fIconf.json\fR.
.RE
.P

.nf
\fBfort \-t /tmp/tal \-r /tmp/repository \\
     \-\-server.address ::1 \-\-server.port 9323 \\
     \-\-server.interval.validation 1800 \\
     \-\-output.roa /tmp/roas.csv\fR
.fi
.RS 4
Run FORT with RTR server listening on IPv6 address \fI::1\fR, port 9323,
validating every 30 minutes, and printing the ROAs CSV in a file.
.RE
.P

.B Complete configuration file
.RS 4
This is an example of a valid JSON configuration file with all its members set
to a specific value:
.nf

{
  "tal": "/tmp/fort/tal/",
  "local-repository": "/tmp/fort/repository/",
  "work-offline": false,
  "shuffle-uris": true,
  "maximum-certificate-depth": 32,
  "mode": "server",
  "slurm": "/tmp/fort/test.slurm",
  "server": {
    "address": "127.0.0.1",
    "port": "8323",
    "backlog": 64,
    "interval": {
      "validation": 3600,
      "refresh": 3600,
      "retry": 600,
      "expire": 7200
    }
  },
  "log": {
    "enabled": true,
    "level": "warning",
    "output": "console",
    "color-output": true,
    "file-name-format": "local-path",
    "facility": "daemon",
    "tag": "Operation"
  },
  "validation-log": {
    "enabled": false,
    "level": "warning",
    "output": "console",
    "color-output": true,
    "file-name-format": "local-path",
    "facility": "daemon",
    "tag": "Validation"
  },
  "http": {
    "enabled": true,
    "priority": 60,
    "retry": {
      "count": 2,
      "interval": 5
    },
    "user-agent": "fort/1.4.1",
    "connect-timeout": 30,
    "transfer-timeout": 0,
    "idle-timeout": 15,
    "ca-path": "/usr/local/ssl/certs"
  },
  "rsync": {
    "enabled": true,
    "priority": 50,
    "strategy": "root-except-ta",
    "retry": {
      "count": 2,
      "interval": 5
    },
    "program": "rsync",
    "arguments-recursive": [
      "--recursive",
      "--delete",
      "--times",
      "--contimeout=20",
      "--timeout=15",
      "$REMOTE",
      "$LOCAL"
    ],
    "arguments-flat": [
      "--times",
      "--contimeout=20",
      "--timeout=15",
      "--dirs",
      "$REMOTE",
      "$LOCAL"
    ]
  },
  "incidences": [
    {
      "name": "incid-hashalg-has-params",
      "action": "ignore"
    },
    {
      "name": "incid-obj-not-der-encoded",
      "action": "ignore"
    },
    {
      "name": "incid-file-at-mft-not-found",
      "action": "error"
    },
    {
      "name": "incid-file-at-mft-hash-not-match",
      "action": "error"
    },
    {
      "name": "incid-mft-stale",
      "action": "error"
    },
    {
      "name": "incid-crl-stale",
      "action": "error"
    }
  ],
  "output": {
    "roa": "/tmp/fort/roas.csv",
    "bgpsec": "/tmp/fort/bgpsec.csv"
  },
  "asn1-decode-max-stack": 4096,
  "stale-repository-period": 43200
}
.fi
.RE
.P

.B Dummy SLURM file
.RS 4
This is an example of a SLURM file with some prefix filters and assertions, as
well as some dummy Router Keys (BGPsec) info:
.nf

{
  "slurmVersion": 1,
  "validationOutputFilters": {
    "prefixFilters": [
      {
        "prefix": "192.0.2.0/24",
        "comment": "All VRPs encompassed by prefix"
      },
      {
        "asn": 64496,
        "comment": "All VRPs matching ASN"
      },
      {
        "prefix": "198.51.100.0/24",
        "asn": 64497,
        "comment": "All VRPs encompassed by prefix, matching ASN"
      }
    ],
    "bgpsecFilters": [
      {
        "asn": 64496,
        "comment": "All keys for ASN"
      },
      {
        "SKI": "Q8KMeBsCto1PJ6EuhowleIGNL7A",
        "comment": "Key matching Router SKI"
      },
      {
        "asn": 64497,
        "SKI": "g5RQYCnkMpDqEbt9WazTeB19nZs",
        "comment": "Key for ASN 64497 matching Router SKI"
      }
    ]
  },
  "locallyAddedAssertions": {
    "prefixAssertions": [
      {
        "asn": 64496,
        "prefix": "198.51.100.0/24",
        "comment": "My other important route"
      },
      {
        "asn": 64496,
        "prefix": "2001:DB8::/32",
        "maxPrefixLength": 48,
        "comment": "My other important de-aggregated routes"
      }
    ],
    "bgpsecAssertions": [
      {
        "asn": 64496,
        "SKI": "Dulqji-sUM5sX5M-3mqngKaFDjE",
        "routerPublicKey": "MFkwEwYHKoZIzj0CAQYIKoZIzj0DAQcDQgAE-rkSLXlPpL_m-L\
7CfCfKrv1FHrM55FsIc8fMlnjHE6Y5nTuCn3UgWfCV6sYuGUZzPZ0Ey6AvezmfcELUB87eBA"
      }
    ]
  }
}
.fi
.RE
.P

.\".SH COPYRIGHT
.\" FORT-validator 2020
.\" Licensed under the blah blah...

.SH SEE ALSO
.B Regular man pages
.RS 4
.IR getaddrinfo(3) ", " services(5) ", " listen(2) ", " rsync(1)
.RE
.P

.B FORTs official documentation
.RS 4
More documentation about FORT validator can be consulted at github repository
(https://github.com/NICMx/FORT-validator) and github website
(https://nicmx.github.io/FORT-validator/)
.RE<|MERGE_RESOLUTION|>--- conflicted
+++ resolved
@@ -1,8 +1,4 @@
-<<<<<<< HEAD
-.TH fort 8 "2020-07-27" "v1.4.1" "FORT validator"
-=======
 .TH fort 8 "2020-09-23" "v1.4.1" "FORT validator"
->>>>>>> f9c2570d
 
 .SH NAME
 fort \- RPKI certificate path validator and RTR server
