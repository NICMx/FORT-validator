#include "slurm_db.h"

#include <string.h>
#include <sys/types.h> /* AF_INET, AF_INET6 (needed in OpenBSD) */
#include <sys/socket.h> /* AF_INET, AF_INET6 (needed in OpenBSD) */

#include "data_structure/array_list.h"
#include "object/router_key.h"

struct slurm_prefix_ctx {
	struct slurm_prefix element;
	int ctx;
};

struct slurm_bgpsec_ctx {
	struct slurm_bgpsec element;
	int ctx;
};

ARRAY_LIST(al_filter_prefix, struct slurm_prefix_ctx)
ARRAY_LIST(al_assertion_prefix, struct slurm_prefix_ctx)
ARRAY_LIST(al_filter_bgpsec, struct slurm_bgpsec_ctx)
ARRAY_LIST(al_assertion_bgpsec, struct slurm_bgpsec_ctx)

struct arraylist_db {
	struct al_filter_prefix filter_pfx_al;
	struct al_assertion_prefix assertion_pfx_al;
	struct al_filter_bgpsec filter_bgps_al;
	struct al_assertion_bgpsec assertion_bgps_al;
} array_lists_db;

void
slurm_db_init(void)
{
	al_filter_prefix_init(&array_lists_db.filter_pfx_al);
	al_assertion_prefix_init(&array_lists_db.assertion_pfx_al);
	al_filter_bgpsec_init(&array_lists_db.filter_bgps_al);
	al_assertion_bgpsec_init(&array_lists_db.assertion_bgps_al);
}

static bool
prefix_filtered_by(struct slurm_prefix *filter, struct slurm_prefix *prefix,
    bool exact_match)
{
	struct vrp *filter_vrp, *prefix_vrp;

	filter_vrp = &filter->vrp;
	prefix_vrp = &prefix->vrp;

	/* The filter has ASN and prefix */
	if (exact_match && (filter->data_flag & ~SLURM_COM_FLAG_COMMENT) ==
	    (SLURM_COM_FLAG_ASN | SLURM_PFX_FLAG_PREFIX))
		return VRP_ASN_EQ(filter_vrp, prefix_vrp) &&
		    VRP_PREFIX_COV(filter_vrp, prefix_vrp);

	/* Both have ASN */
	if ((filter->data_flag & SLURM_COM_FLAG_ASN) > 0 &&
	    (prefix->data_flag & SLURM_COM_FLAG_ASN) > 0)
		return VRP_ASN_EQ(filter_vrp, prefix_vrp);

	/* Both have a prefix of the same type */
	if ((filter->data_flag & SLURM_PFX_FLAG_PREFIX) > 0 &&
	    (prefix->data_flag & SLURM_PFX_FLAG_PREFIX) > 0)
		return VRP_PREFIX_COV(filter_vrp, prefix_vrp);

	return false;
}

static bool
prefix_contained(struct slurm_prefix_ctx *left_ctx, struct slurm_prefix *right,
    int ctx)
<<<<<<< HEAD
{
	struct slurm_prefix *left;
	struct vrp *left_vrp, *right_vrp;

	/*
	 * rfc8416#section-4.2:
	 * 1. There may be conflicting changes to ROA Prefix Assertions if an
	 *    IP address X and distinct SLURM files Y and Z exist such that X
	 *    is contained by any prefix in any "prefixAssertions" or
	 *    "prefixFilters" in file Y and X is contained by any prefix in any
	 *    "prefixAssertions" or "prefixFilters" in file Z.
	 *
	 * A negative @ctx or an equal context will avoid this check.
	 */
	if (ctx < 0 || ctx == left_ctx->ctx)
		return false;

	left = &left_ctx->element;
	left_vrp = &left->vrp;
	right_vrp = &right->vrp;

	return (left->data_flag & SLURM_PFX_FLAG_PREFIX) > 0 &&
	    (right->data_flag & SLURM_PFX_FLAG_PREFIX) > 0 &&
	    VRP_PREFIX_COV(left_vrp, right_vrp);
}

/*
 * @left_ctx is the prefix loaded from SLURM, @right is the VRP "masked" as a
 * slurm prefix
 */
static bool
prefix_equal(struct slurm_prefix_ctx *left_ctx, struct slurm_prefix *right,
    int ctx, bool filter, bool exact_match)
{
	struct slurm_prefix *left;
=======
{
	struct slurm_prefix *left;
	struct vrp *left_vrp, *right_vrp;

	/*
	 * rfc8416#section-4.2:
	 * 1. There may be conflicting changes to ROA Prefix Assertions if an
	 *    IP address X and distinct SLURM files Y and Z exist such that X
	 *    is contained by any prefix in any "prefixAssertions" or
	 *    "prefixFilters" in file Y and X is contained by any prefix in any
	 *    "prefixAssertions" or "prefixFilters" in file Z.
	 *
	 * A negative @ctx or an equal context will avoid this check.
	 */
	if (ctx < 0 || ctx == left_ctx->ctx)
		return false;

	left = &left_ctx->element;
	left_vrp = &left->vrp;
	right_vrp = &right->vrp;

	return (left->data_flag & SLURM_PFX_FLAG_PREFIX) > 0 &&
	    (right->data_flag & SLURM_PFX_FLAG_PREFIX) > 0 &&
	    VRP_PREFIX_COV(left_vrp, right_vrp);
}

/*
 * @left_ctx is the prefix loaded from SLURM, @right is the VRP "masked" as a
 * slurm prefix
 */
static bool
prefix_equal(struct slurm_prefix_ctx *left_ctx, struct slurm_prefix *right,
    int ctx, bool filter, bool exact_match)
{
	struct slurm_prefix *left;
>>>>>>> 78a6a70c
	struct vrp *left_vrp, *right_vrp;
	bool equal;

	left = &left_ctx->element;
	left_vrp = &left->vrp;
	right_vrp = &right->vrp;

	if (prefix_contained(left_ctx, right, ctx))
		return true;

	/*
	 * Ignore the comments, remember: FILTERS don't have the same data (no
	 * max_length is declared), while ASSERTIONS do.
	 */
	if ((left->data_flag & ~SLURM_COM_FLAG_COMMENT) !=
	    (right->data_flag & ~SLURM_COM_FLAG_COMMENT))
		return filter && prefix_filtered_by(left, right, exact_match);

	/* It has the same data, compare it */
	equal = true;
	if (equal && (left->data_flag & SLURM_COM_FLAG_ASN) > 0)
		equal = VRP_ASN_EQ(left_vrp, right_vrp);

	if (equal && (left->data_flag & SLURM_PFX_FLAG_PREFIX) > 0)
		equal = (filter ?
		    VRP_PREFIX_COV(left_vrp, right_vrp) :
		    VRP_PREFIX_EQ(left_vrp, right_vrp));

	if (equal && (left->data_flag & SLURM_PFX_FLAG_MAX_LENGTH) > 0)
		equal = VRP_MAX_PREFIX_LEN_EQ(left_vrp, right_vrp);

	return equal;
}

static bool
bgpsec_filtered_by(struct slurm_bgpsec *bgpsec, struct slurm_bgpsec *filter,
    bool exact_match)
{
	/* The filter has ASN and SKI */
	if (exact_match && (filter->data_flag & ~SLURM_COM_FLAG_COMMENT) ==
	    (SLURM_COM_FLAG_ASN | SLURM_BGPS_FLAG_SKI))
		return bgpsec->asn == filter->asn &&
<<<<<<< HEAD
		    memcmp(bgpsec->ski, filter->ski, bgpsec->ski_len) == 0;
=======
		    memcmp(bgpsec->ski, filter->ski, RK_SKI_LEN) == 0;
>>>>>>> 78a6a70c

	/* Both have ASN */
	if ((bgpsec->data_flag & SLURM_COM_FLAG_ASN) > 0 &&
	    (filter->data_flag & SLURM_COM_FLAG_ASN) > 0)
		return bgpsec->asn == filter->asn;

	/* Both have a SKI */
	if ((bgpsec->data_flag & SLURM_BGPS_FLAG_SKI) > 0 &&
	    (filter->data_flag & SLURM_BGPS_FLAG_SKI) > 0)
		return memcmp(bgpsec->ski, filter->ski, RK_SPKI_LEN) == 0;

	return false;
}

static bool
bgpsec_contained(struct slurm_bgpsec_ctx *left_ctx, struct slurm_bgpsec *right,
    int ctx)
{
	struct slurm_bgpsec *left;

	/*
	 * rfc8416#section-4.2:
	 * 2. There may be conflicting changes to BGPsec Assertions if an ASN X
	 *    and distinct SLURM files Y and Z exist such that X is used in any
	 *    "bgpsecAssertions" or "bgpsecFilters" in file Y and X is used in
	 *    any "bgpsecAssertions" or "bgpsecFilters" in file Z.
	 *
	 * A negative @ctx or an equal context will avoid this check.
	 */
	if (ctx < 0 || ctx == left_ctx->ctx)
		return false;

	left = &left_ctx->element;

	return (left->data_flag & SLURM_COM_FLAG_ASN) > 0 &&
	    (right->data_flag & SLURM_COM_FLAG_ASN) > 0 &&
	    left->asn == right->asn;
}

static bool
bgpsec_equal(struct slurm_bgpsec_ctx *left_ctx, struct slurm_bgpsec *right,
    int ctx, bool filter, bool exact_filter)
{
	struct slurm_bgpsec *left;
	bool equal;

	left = &left_ctx->element;

	if (bgpsec_contained(left_ctx, right, ctx))
		return true;

	/* Ignore the comments */
	if ((left->data_flag & ~SLURM_COM_FLAG_COMMENT) !=
	    (right->data_flag & ~SLURM_COM_FLAG_COMMENT))
		return filter && bgpsec_filtered_by(left, right, exact_filter);

	/* It has the same data, compare it */
	equal = true;
	if (equal && (left->data_flag & SLURM_COM_FLAG_ASN) > 0)
		equal = left->asn == right->asn;

	if (equal && (left->data_flag & SLURM_BGPS_FLAG_SKI) > 0)
<<<<<<< HEAD
		equal = left->ski_len == right->ski_len &&
		    memcmp(left->ski, right->ski, left->ski_len) == 0;

	if (equal && (left->data_flag & SLURM_BGPS_FLAG_ROUTER_KEY) > 0)
		equal = left->router_public_key_len ==
		    right->router_public_key_len &&
		    memcmp(left->router_public_key, right->router_public_key,
		    left->router_public_key_len) == 0;
=======
		equal = memcmp(left->ski, right->ski, RK_SKI_LEN) == 0;

	if (equal && (left->data_flag & SLURM_BGPS_FLAG_ROUTER_KEY) > 0)
		equal = memcmp(left->router_public_key,
		    right->router_public_key, RK_SPKI_LEN) == 0;
>>>>>>> 78a6a70c

	return equal;
}

#define ADD_FUNCS(name, type, list_name, db_list, db_alt_list, equal_cb,\
    cont_cb, filter)							\
	static type *							\
	name##_locate(type *obj, bool flt, int ctx)			\
	{								\
		type##_ctx *cursor;					\
		array_index i;						\
									\
		ARRAYLIST_FOREACH(db_list, cursor, i)			\
			if (equal_cb(cursor, obj, ctx, filter, flt))	\
				return &cursor->element;		\
									\
		if (ctx < 0)						\
			return NULL; /* Avoid the next loop */		\
									\
		ARRAYLIST_FOREACH(db_alt_list, cursor, i)		\
			if (cont_cb(cursor, obj, ctx))			\
				return &cursor->element;		\
									\
		return NULL;						\
	}								\
									\
	static bool							\
	name##_exists(type *obj, bool flt, int ctx)			\
	{								\
		return name##_locate(obj, flt, ctx) != NULL;		\
	}								\
									\
	int								\
	slurm_db_add_##name(type *elem, int ctx)			\
	{								\
		type##_ctx new_elem;					\
		if (name##_exists(elem, !filter, ctx))			\
			return -EEXIST;					\
		new_elem.element = *elem;				\
		new_elem.ctx = ctx;					\
		return list_name##_add(db_list, &new_elem);		\
	}

ADD_FUNCS(prefix_filter, struct slurm_prefix, al_filter_prefix,
    &array_lists_db.filter_pfx_al, &array_lists_db.assertion_pfx_al,
    prefix_equal, prefix_contained, true)
ADD_FUNCS(bgpsec_filter, struct slurm_bgpsec, al_filter_bgpsec,
    &array_lists_db.filter_bgps_al, &array_lists_db.assertion_bgps_al,
    bgpsec_equal, bgpsec_contained, true)
ADD_FUNCS(prefix_assertion, struct slurm_prefix, al_assertion_prefix,
    &array_lists_db.assertion_pfx_al, &array_lists_db.filter_pfx_al,
    prefix_equal, prefix_contained, false)
ADD_FUNCS(bgpsec_assertion, struct slurm_bgpsec, al_assertion_bgpsec,
    &array_lists_db.assertion_bgps_al, &array_lists_db.filter_bgps_al,
    bgpsec_equal, bgpsec_contained, false)

bool
slurm_db_vrp_is_filtered(struct vrp const *vrp)
{
	struct slurm_prefix slurm_prefix;

	slurm_prefix.data_flag = SLURM_COM_FLAG_ASN | SLURM_PFX_FLAG_PREFIX
	    | SLURM_PFX_FLAG_MAX_LENGTH;
	slurm_prefix.vrp = *vrp;
	slurm_prefix.comment = NULL;

	return prefix_filter_exists(&slurm_prefix, true, -1);
}

int
slurm_db_foreach_assertion_prefix(assertion_pfx_foreach_cb cb, void *arg)
{
	struct slurm_prefix_ctx *cursor;
	array_index i;
	int error;

	ARRAYLIST_FOREACH(&array_lists_db.assertion_pfx_al, cursor, i) {
		error = cb(&cursor->element, arg);
<<<<<<< HEAD
=======
		if (error)
			return error;
	}

	return 0;
}

bool
slurm_db_bgpsec_is_filtered(struct router_key const *key)
{
	struct slurm_bgpsec slurm_bgpsec;
	unsigned char *tmp;
	bool result;

	tmp = malloc(RK_SKI_LEN);
	if (tmp == NULL) {
		pr_enomem();
		return false;
	}
	slurm_bgpsec.data_flag = SLURM_COM_FLAG_ASN | SLURM_BGPS_FLAG_SKI;
	slurm_bgpsec.asn = key->as;
	memcpy(tmp, key->ski, RK_SKI_LEN);
	slurm_bgpsec.ski = tmp;
	/* Router public key isn't used at filters */
	slurm_bgpsec.router_public_key = NULL;
	slurm_bgpsec.comment = NULL;

	result = bgpsec_filter_exists(&slurm_bgpsec, true, -1);
	free(tmp);
	return result;
}

int
slurm_db_foreach_assertion_bgpsec(assertion_bgpsec_foreach_cb cb, void *arg)
{
	struct slurm_bgpsec_ctx *cursor;
	array_index i;
	int error;

	ARRAYLIST_FOREACH(&array_lists_db.assertion_bgps_al, cursor, i) {
		error = cb(&cursor->element, arg);
>>>>>>> 78a6a70c
		if (error)
			return error;
	}

	return 0;
}

static void
clean_slurm_prefix(struct slurm_prefix_ctx *prefix)
{
	if ((prefix->element.data_flag & SLURM_COM_FLAG_COMMENT) > 0)
		free(prefix->element.comment);
}

static void
clean_slurm_bgpsec(struct slurm_bgpsec_ctx *bgpsec)
{
	if ((bgpsec->element.data_flag & SLURM_BGPS_FLAG_SKI) > 0)
		free(bgpsec->element.ski);
	if ((bgpsec->element.data_flag & SLURM_BGPS_FLAG_ROUTER_KEY) > 0)
		free(bgpsec->element.router_public_key);
	if ((bgpsec->element.data_flag & SLURM_COM_FLAG_COMMENT) > 0)
		free(bgpsec->element.comment);
}

void
slurm_db_cleanup(void)
{
	al_filter_prefix_cleanup(&array_lists_db.filter_pfx_al,
	    clean_slurm_prefix);
	al_filter_bgpsec_cleanup(&array_lists_db.filter_bgps_al,
	    clean_slurm_bgpsec);
	al_assertion_prefix_cleanup(&array_lists_db.assertion_pfx_al,
	    clean_slurm_prefix);
	al_assertion_bgpsec_cleanup(&array_lists_db.assertion_bgps_al,
	    clean_slurm_bgpsec);
}<|MERGE_RESOLUTION|>--- conflicted
+++ resolved
@@ -69,7 +69,6 @@
 static bool
 prefix_contained(struct slurm_prefix_ctx *left_ctx, struct slurm_prefix *right,
     int ctx)
-<<<<<<< HEAD
 {
 	struct slurm_prefix *left;
 	struct vrp *left_vrp, *right_vrp;
@@ -105,43 +104,6 @@
     int ctx, bool filter, bool exact_match)
 {
 	struct slurm_prefix *left;
-=======
-{
-	struct slurm_prefix *left;
-	struct vrp *left_vrp, *right_vrp;
-
-	/*
-	 * rfc8416#section-4.2:
-	 * 1. There may be conflicting changes to ROA Prefix Assertions if an
-	 *    IP address X and distinct SLURM files Y and Z exist such that X
-	 *    is contained by any prefix in any "prefixAssertions" or
-	 *    "prefixFilters" in file Y and X is contained by any prefix in any
-	 *    "prefixAssertions" or "prefixFilters" in file Z.
-	 *
-	 * A negative @ctx or an equal context will avoid this check.
-	 */
-	if (ctx < 0 || ctx == left_ctx->ctx)
-		return false;
-
-	left = &left_ctx->element;
-	left_vrp = &left->vrp;
-	right_vrp = &right->vrp;
-
-	return (left->data_flag & SLURM_PFX_FLAG_PREFIX) > 0 &&
-	    (right->data_flag & SLURM_PFX_FLAG_PREFIX) > 0 &&
-	    VRP_PREFIX_COV(left_vrp, right_vrp);
-}
-
-/*
- * @left_ctx is the prefix loaded from SLURM, @right is the VRP "masked" as a
- * slurm prefix
- */
-static bool
-prefix_equal(struct slurm_prefix_ctx *left_ctx, struct slurm_prefix *right,
-    int ctx, bool filter, bool exact_match)
-{
-	struct slurm_prefix *left;
->>>>>>> 78a6a70c
 	struct vrp *left_vrp, *right_vrp;
 	bool equal;
 
@@ -184,11 +146,7 @@
 	if (exact_match && (filter->data_flag & ~SLURM_COM_FLAG_COMMENT) ==
 	    (SLURM_COM_FLAG_ASN | SLURM_BGPS_FLAG_SKI))
 		return bgpsec->asn == filter->asn &&
-<<<<<<< HEAD
-		    memcmp(bgpsec->ski, filter->ski, bgpsec->ski_len) == 0;
-=======
 		    memcmp(bgpsec->ski, filter->ski, RK_SKI_LEN) == 0;
->>>>>>> 78a6a70c
 
 	/* Both have ASN */
 	if ((bgpsec->data_flag & SLURM_COM_FLAG_ASN) > 0 &&
@@ -251,22 +209,11 @@
 		equal = left->asn == right->asn;
 
 	if (equal && (left->data_flag & SLURM_BGPS_FLAG_SKI) > 0)
-<<<<<<< HEAD
-		equal = left->ski_len == right->ski_len &&
-		    memcmp(left->ski, right->ski, left->ski_len) == 0;
-
-	if (equal && (left->data_flag & SLURM_BGPS_FLAG_ROUTER_KEY) > 0)
-		equal = left->router_public_key_len ==
-		    right->router_public_key_len &&
-		    memcmp(left->router_public_key, right->router_public_key,
-		    left->router_public_key_len) == 0;
-=======
 		equal = memcmp(left->ski, right->ski, RK_SKI_LEN) == 0;
 
 	if (equal && (left->data_flag & SLURM_BGPS_FLAG_ROUTER_KEY) > 0)
 		equal = memcmp(left->router_public_key,
 		    right->router_public_key, RK_SPKI_LEN) == 0;
->>>>>>> 78a6a70c
 
 	return equal;
 }
@@ -345,8 +292,6 @@
 
 	ARRAYLIST_FOREACH(&array_lists_db.assertion_pfx_al, cursor, i) {
 		error = cb(&cursor->element, arg);
-<<<<<<< HEAD
-=======
 		if (error)
 			return error;
 	}
@@ -388,7 +333,6 @@
 
 	ARRAYLIST_FOREACH(&array_lists_db.assertion_bgps_al, cursor, i) {
 		error = cb(&cursor->element, arg);
->>>>>>> 78a6a70c
 		if (error)
 			return error;
 	}
