--- conflicted
+++ resolved
@@ -3,25 +3,18 @@
 #include <ctype.h>
 #include <openssl/bn.h>
 #include <openssl/evp.h>
-<<<<<<< HEAD
 #include <sys/queue.h>
-=======
-#include <openssl/sha.h>
->>>>>>> cdf9248f
 
 #include "alloc.h"
-#include "cache/local_cache.h"
 #include "common.h"
-<<<<<<< HEAD
 #include "config.h"
-=======
-#include "crypto/base64.h"
-#include "crypto/hash.h"
->>>>>>> cdf9248f
 #include "file.h"
 #include "json_util.h"
 #include "log.h"
 #include "thread_var.h"
+#include "cache/local_cache.h"
+#include "crypto/base64.h"
+#include "crypto/hash.h"
 #include "xml/relax_ng.h"
 
 /* RRDP's XML namespace */
@@ -1229,7 +1222,7 @@
 	deltas = json_array();
 	if (deltas == NULL)
 		enomem_panic();
-	if (json_add_obj(json, TAGNAME_DELTAS, deltas))
+	if (json_object_add(json, TAGNAME_DELTAS, deltas))
 		goto fail;
 
 	hash_str[2 * RRDP_HASH_LEN] = '\0';
