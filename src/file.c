#include "file.h"

#include <ftw.h>

#include "alloc.h"
#include "data_structure/uthash.h"
#include "log.h"

int
file_open(char const *file_name, FILE **result, struct stat *stat)
{
	FILE *file;
	int error;

	file = fopen(file_name, "rb");
	if (file == NULL) {
		error = errno;
		pr_val_err("Could not open file '%s': %s", file_name,
		    strerror(error));
		return error;
	}

	if (fstat(fileno(file), stat) == -1) {
		error = errno;
		pr_val_err("fstat(%s) failed: %s", file_name, strerror(error));
		goto fail;
	}
	if (!S_ISREG(stat->st_mode)) {
		error = pr_val_err("%s does not seem to be a file", file_name);
		goto fail;
	}

	*result = file;
	return 0;

fail:
	file_close(file);
	return error;
}

int
file_write(char const *file_name, char const *mode, FILE **result)
{
	FILE *file;
	int error;

	file = fopen(file_name, mode);
	if (file == NULL) {
		error = errno;
		pr_val_err("Could not open file '%s': %s", file_name,
		    strerror(error));
		*result = NULL;
		return error;
	}

	*result = file;
	return 0;
}

void
file_close(FILE *file)
{
	if (fclose(file) == -1)
		pr_val_err("fclose() failed: %s", strerror(errno));
}

/*
 * If !is_binary, will append a null character. That's all.
 */
int
file_load(char const *file_name, struct file_contents *fc, bool is_binary)
{
	FILE *file;
	struct stat stat;
	size_t fread_result;
	int error;

	error = file_open(file_name, &file, &stat);
	if (error)
		return error;

	fc->buffer_size = stat.st_size;
	fc->buffer = pmalloc(fc->buffer_size + !is_binary);

	if (!is_binary)
		fc->buffer[stat.st_size] = '\0';

	fread_result = fread(fc->buffer, 1, fc->buffer_size, file);
	if (fread_result < fc->buffer_size) {
		error = ferror(file);
		if (error) {
			/*
			 * The manpage doesn't say that the result is an error
			 * code. It literally doesn't say how to get an error
			 * code.
			 */
			pr_val_err("File reading error. The error message is (possibly) '%s'",
			    strerror(error));
			free(fc->buffer);
			goto end;
		}

		/*
		 * As far as I can tell from the man page, fread() cannot return
		 * less bytes than requested like read() does. It's either
		 * "consumed everything", "EOF reached" or error.
		 */
		pr_op_err_st("Likely programming error: fread() < file size (fr:%zu bs:%zu EOF:%d)",
		    fread_result, fc->buffer_size, feof(file));
		free(fc->buffer);
		error = -EINVAL;
		goto end;
	}

	error = 0;

end:
	file_close(file);
	return error;
}

void
file_free(struct file_contents *fc)
{
	free(fc->buffer);
}

/* Wrapper for stat(), mostly for the sake of unit test mocking. */
int
file_exists(char const *path)
{
	struct stat meta;
	return (stat(path, &meta) == 0) ? 0 : errno;
}

<<<<<<< HEAD
/*
 * Validate @file_name, if it doesn't exist, this function will create it and
 * close it.
 */
bool
file_valid(char const *file_name)
{
	FILE *tmp;
	int error;

	if (file_name == NULL)
		return false;

	error = file_write(file_name, &tmp);
	if (error)
		return false;

	file_close(tmp);
	return true;
}

/*
 * Like remove(), but don't care if the file is already deleted.
 */
int
file_rm_f(char const *path)
{
	int error;

	errno = 0;
	if (remove(path) != 0) {
		error = errno;
		if (error != ENOENT)
			return error;
	}

	return 0;
}

=======
>>>>>>> cdf9248f
static int
rm(const char *fpath, const struct stat *sb, int typeflag, struct FTW *ftwbuf)
{
	pr_op_debug("Deleting %s.", fpath);
	errno = 0;
	return (remove(fpath) != 0) ? errno : 0;
}

/* Same as `system("rm -rf <path>")`, but more portable and maaaaybe faster. */
int
file_rm_rf(char const *path)
{
	/* TODO (performance) optimize that 32 */
	return nftw(path, rm, 32, FTW_DEPTH | FTW_PHYS);
}<|MERGE_RESOLUTION|>--- conflicted
+++ resolved
@@ -3,8 +3,8 @@
 #include <ftw.h>
 
 #include "alloc.h"
+#include "log.h"
 #include "data_structure/uthash.h"
-#include "log.h"
 
 int
 file_open(char const *file_name, FILE **result, struct stat *stat)
@@ -133,28 +133,6 @@
 	return (stat(path, &meta) == 0) ? 0 : errno;
 }
 
-<<<<<<< HEAD
-/*
- * Validate @file_name, if it doesn't exist, this function will create it and
- * close it.
- */
-bool
-file_valid(char const *file_name)
-{
-	FILE *tmp;
-	int error;
-
-	if (file_name == NULL)
-		return false;
-
-	error = file_write(file_name, &tmp);
-	if (error)
-		return false;
-
-	file_close(tmp);
-	return true;
-}
-
 /*
  * Like remove(), but don't care if the file is already deleted.
  */
@@ -173,8 +151,6 @@
 	return 0;
 }
 
-=======
->>>>>>> cdf9248f
 static int
 rm(const char *fpath, const struct stat *sb, int typeflag, struct FTW *ftwbuf)
 {
