#include "init.h"

#include "config.h"
#include "data_structure/path_builder.h"
#include "http/http.h"
#include "log.h"

static int
fetch_url(char const *url, char const *filename)
{
	struct path_builder pb;
	int error;

	pb_init(&pb);
	error = pb_append(&pb, config_get_tal());
	if (error)
		goto pbfail;
	error = pb_append(&pb, filename);
	if (error)
		goto pbfail;

<<<<<<< HEAD
	error = http_download_direct(url, dest);
	if (error) {
		fprintf(stderr, "Couldn't fetch '%s'.\n", dest);
		free(dest);
		return error;
	}
=======
	error = http_direct_download(url, pb.string);
	if (error)
		goto dlfail;
>>>>>>> cdf9248f

	fprintf(stdout, "Successfully fetched '%s'!\n\n", pb.string);
	pb_cleanup(&pb);
	return 0;

pbfail:
	fprintf(stderr, "Cannot determine destination path: %s\n",
		strerror(abs(error)));
	pb_cleanup(&pb);
	return error;

dlfail:
	fprintf(stderr, "Couldn't fetch '%s': %s\n", pb.string,
		strerror(abs(error)));
	pb_cleanup(&pb);
	return error;
}

int
download_tals(void)
{
	int error;

	/* https://afrinic.net/resource-certification/tal */
	error = fetch_url("https://rpki.afrinic.net/tal/afrinic.tal", "afrinic.tal");
	if (error)
		return error;

	/*
	 * https://www.apnic.net/community/security/resource-certification/tal-archive/
	 *
	 * APNIC is weird:
	 *
	 * 1. The 6490 and ripe-validator TALs are obsolete, and Fort has never
	 *    been compatible with them.
	 * 2. apnic.tal is identical to apnic-rfc7730.tal, and neither of them
	 *    contain HTTP URLs.
	 * 3. apnic-rfc7730-https.tal is not actually compliant with RFC 7730;
	 *    it's an RFC 8630 TAL. Despite seemingly not being the recommended
	 *    one, both Routinator and rpki-client are using it.
	 */
	error = fetch_url("https://tal.apnic.net/tal-archive/apnic-rfc7730-https.tal", "apnic.tal");
	if (error)
		return error;

	/* https://www.arin.net/resources/manage/rpki/tal/ */
	error = fetch_url("https://www.arin.net/resources/manage/rpki/arin.tal", "arin.tal");
	if (error)
		return error;

	/* https://www.lacnic.net/4984/2/lacnic/rpki-rpki-trust-anchor */
	error = fetch_url("https://www.lacnic.net/innovaportal/file/4983/1/lacnic.tal", "lacnic.tal");
	if (error)
		return error;

	/*
	 * https://www.ripe.net/manage-ips-and-asns/resource-management/rpki/ripe-ncc-rpki-trust-anchor-structure
	 * I wish they stated why they don't recommend the 8630 TAL.
	 */
	return fetch_url("https://tal.rpki.ripe.net/ripe-ncc.tal", "ripe-ncc.tal");
}

int
download_tal0s(void)
{
	int error;

	error = fetch_url("https://tal.apnic.net/tal-archive/apnic-as0-rfc7730-https.tal", "apnic-as0.tal");
	if (error)
		return error;
	return fetch_url("https://www.lacnic.net/innovaportal/file/4983/1/lacnic-as0.tal", "lacnic-as0.tal");
}<|MERGE_RESOLUTION|>--- conflicted
+++ resolved
@@ -19,18 +19,9 @@
 	if (error)
 		goto pbfail;
 
-<<<<<<< HEAD
-	error = http_download_direct(url, dest);
-	if (error) {
-		fprintf(stderr, "Couldn't fetch '%s'.\n", dest);
-		free(dest);
-		return error;
-	}
-=======
-	error = http_direct_download(url, pb.string);
+	error = http_download_direct(url, pb.string);
 	if (error)
 		goto dlfail;
->>>>>>> cdf9248f
 
 	fprintf(stdout, "Successfully fetched '%s'!\n\n", pb.string);
 	pb_cleanup(&pb);
