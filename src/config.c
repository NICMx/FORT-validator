#include "config.h"

#include <getopt.h>
#include <limits.h>
#include <sys/socket.h>
#include <syslog.h>

#include "alloc.h"
#include "common.h"
#include "configure_ac.h"
#include "daemon.h"
#include "file.h"
#include "init.h"
#include "json_handler.h"
#include "log.h"
#include "config/boolean.h"
#include "config/incidences.h"
#include "config/str.h"
#include "config/uint.h"
#include "config/work_offline.h"

/**
 * To add a member to this structure,
 *
 * 1. Add it.
 * 2. Add its metadata somewhere in @groups.
 * 3. Add default value to set_default_values().
 * 4. Create the getter.
 *
 * Assuming you don't need to create a data type, that should be all.
 */
struct rpki_config {
	/** TAL file name or directory. */
	char *tal;
	/** Path of our local clone of the repository */
	char *local_repository;
	/* Deprecated; does nothing. */
	bool shuffle_tal_uris;
	/**
	 * rfc6487#section-7.2, last paragraph.
	 * Prevents arbitrarily long paths and loops.
	 */
	unsigned int maximum_certificate_depth;
	/** File or directory where the .slurm file(s) is(are) located */
	char *slurm;
	/* Run as RTR server or standalone validation */
	enum mode mode;
	/*
	 * Disable outgoing requests (currently rsync and http supported), if
	 * 'true' uses only local files located at local-repository.
	 */
	bool work_offline;
	/*
	 * Run fort as a daemon.
	 */
	bool daemon;

	struct {
		/** The bound listening address of the RTR server. */
		struct string_array address;
		/** The bound listening port of the RTR server. */
		char *port;
		/** Outstanding connections in the socket's listen queue */
		unsigned int backlog;
		struct {
			/** Interval used to look for updates at VRPs location */
			unsigned int validation;
			unsigned int refresh;
			unsigned int retry;
			unsigned int expire;
		} interval;
		/** Number of iterations the deltas will be stored. */
		unsigned int deltas_lifetime;
	} server;

	struct {
		/* Enables the protocol */
		bool enabled;
		/* Protocol preference; compared to http.priority */
		unsigned int priority;
		/* Deprecated; does nothing. */
		char *strategy;
		/* Retry conf, utilized on errors */
		struct {
			/* Maximum number of retries on error */
			unsigned int count;
			/* Interval (in seconds) between each retry */
			unsigned int interval;
		} retry;
		char *program;
		struct {
			struct string_array flat; /* Deprecated */
			struct string_array recursive;
		} args;
	} rsync;

	struct {
		/* Enables the protocol */
		bool enabled;
		/* Protocol preference; compared to rsync.priority */
		unsigned int priority;
		/* Retry conf, utilized on errors */
		struct {
			/* Maximum number of retries on error */
			unsigned int count;
			/* Interval (in seconds) between each retry */
			unsigned int interval;
		} retry;
		/* HTTP User-Agent request header */
		char *user_agent;
		/* Allowed redirects per request */
		unsigned int max_redirs;
		/* CURLOPT_CONNECTTIMEOUT for our HTTP transfers. */
		unsigned int connect_timeout;
		/* CURLOPT_TIMEOUT for our HTTP transfers. */
		unsigned int transfer_timeout;
		/* CURLOPT_LOW_SPEED_LIMIT for our HTTP transfers. */
		unsigned int low_speed_limit;
		/* CURLOPT_LOW_SPEED_TIME for our HTTP transfers. */
		unsigned int low_speed_time;
		/*
		 * CURLOPT_MAXFILESIZE, except it also works for unknown size
		 * files. (Though this is reactive, not preventive.)
		 */
		unsigned int max_file_size;
		/* Directory where CA certs to verify peers are found */
		char *ca_path;
	} http;

	struct {
		/** Enables operation logs **/
		bool enabled;
		/** String tag to identify operation logs **/
		char *tag;
		/** Print ANSI color codes? */
		bool color;
		/** Format in which file names will be printed. */
		enum filename_format filename_format;
		/* Log level */
		uint8_t level;
		/* Log output */
		enum log_output output;
		/** facility for syslog if output is syslog **/
		uint32_t facility;
	} log;

	struct {
		/** Enables validation Logs **/
		bool enabled;
		/** String tag to identify validation logs **/
		char *tag;
		/** Print ANSI color codes? */
		bool color;
		/** Format in which file names will be printed. */
		enum filename_format filename_format;
		/* Log level */
		uint8_t level;
		/* Log output */
		enum log_output output;
		/** facilities for syslog if output is syslog **/
		uint32_t facility;
	} validation_log;

	struct {
		/** File where the validated ROAs will be stored */
		char *roa;
		/** File where the validated BGPsec certs will be stored */
		char *bgpsec;
		/** Format for the output */
		enum output_format format;
	} output;

	/* ASN1 decoder max stack size allowed */
	unsigned int asn1_decode_max_stack;

	/* Deprecated; does nothing. */
	unsigned int stale_repository_period;

	/* Download the normal TALs into --tal? */
	bool init_tals;
	/* Download AS0 TALs into --tal? */
	bool init_tal0s;

	/* Thread pools for specific tasks */
	struct {
		/* Threads related to RTR server */
		struct {
			unsigned int max;
		} server;
		/* Threads related to validation cycles */
		struct {
			unsigned int max; /* Deprecated */
		} validation;
	} thread_pool;
};

static void print_usage(FILE *, bool);

#define DECLARE_HANDLE_FN(name)						\
	static int name(						\
	    struct option_field const *,				\
	    char *							\
	)
DECLARE_HANDLE_FN(handle_help);
DECLARE_HANDLE_FN(handle_usage);
DECLARE_HANDLE_FN(handle_version);
DECLARE_HANDLE_FN(handle_json);

static char const *program_name;
static struct rpki_config rpki_config;

/**
 * An ARGP option that takes no arguments, is not correlated to any rpki_config
 * fields, and is entirely managed by its handler function.
 */
static const struct global_type gt_callback = {
	.has_arg = no_argument,
};

static const struct option_field options[] = {

	/* ARGP-only, non-fields */
	{
		.id = 'h',
		.name = "help",
		.type = &gt_callback,
		.handler = handle_help,
		.doc = "Give this help list",
		.availability = AVAILABILITY_GETOPT,
	}, {
		.id = 1000,
		.name = "usage",
		.type = &gt_callback,
		.handler = handle_usage,
		.doc = "Give a short usage message",
		.availability = AVAILABILITY_GETOPT,
	}, {
		.id = 'V',
		.name = "version",
		.type = &gt_callback,
		.handler = handle_version,
		.doc = "Print program version",
		.availability = AVAILABILITY_GETOPT,
	}, {
		.id = 'f',
		.name = "configuration-file",
		.type = &gt_string,
		.handler = handle_json,
		.doc = "JSON file additional configuration will be read from",
		.arg_doc = "<file>",
		.availability = AVAILABILITY_GETOPT,
	},

	/* Root fields */
	{
		.id = 't',
		.name = "tal",
		.type = &gt_string,
		.offset = offsetof(struct rpki_config, tal),
		.doc = "Path to the TAL file or TALs directory",
		.arg_doc = "<file>|<directory>",
	}, {
		.id = 'r',
		.name = "local-repository",
		.type = &gt_string,
		.offset = offsetof(struct rpki_config, local_repository),
		.doc = "Directory where the repository local cache will be stored/read",
		.arg_doc = "<directory>",
	}, {
		.id = 2001,
		.name = "shuffle-uris",
		.type = &gt_bool,
		.offset = offsetof(struct rpki_config, shuffle_tal_uris),
		.doc = "Deprecated; does nothing.",
		.deprecated = true,
	}, {
		.id = 1002,
		.name = "maximum-certificate-depth",
		.type = &gt_uint,
		.offset = offsetof(struct rpki_config,
		    maximum_certificate_depth),
		.doc = "Maximum allowable certificate chain length",
		.min = 5,
		/**
		 * It cannot be UINT_MAX, because then the actual number will
		 * overflow and will never be bigger than this.
		 */
		.max = UINT_MAX - 1,
	}, {
		.id = 1003,
		.name = "slurm",
		.type = &gt_string,
		.offset = offsetof(struct rpki_config, slurm),
		.doc = "Path to the SLURM file or SLURMs directory (files must have the extension .slurm)",
		.arg_doc = "<file>|<directory>"
	}, {
		.id = 1004,
		.name = "mode",
		.type = &gt_mode,
		.offset = offsetof(struct rpki_config, mode),
		.doc = "Run mode: 'server' (run as RTR server), 'standalone' (run validation once and exit)",
	}, {
		.id = 1005,
		.name = "work-offline",
		.type = &gt_work_offline,
		.offset = offsetof(struct rpki_config, work_offline),
		.doc = "Disable all outgoing requests (rsync, http (implies RRDP)) and work only with local repository files.",
	}, {
		.id = 1006,
		.name = "daemon",
		.type = &gt_bool,
		.offset = offsetof(struct rpki_config, daemon),
		.doc = "Run fort as a daemon.",
	},

	/* Server fields */
	{
		.id = 5000,
		.name = "server.address",
		.type = &gt_string_array,
		.offset = offsetof(struct rpki_config, server.address),
		.doc = "List of addresses (comma separated) to which RTR server will bind itself to. Can be a name, in which case an address will be resolved. The format for each address is '<address>[#<port/service>]'.",
		.min = 0,
		.max = 50,
	}, {
		.id = 5001,
		.name = "server.port",
		.type = &gt_string,
		.offset = offsetof(struct rpki_config, server.port),
		.doc = "Default port to which RTR server addresses will bind itself to. Can be a string, in which case a number will be resolved. If all of the addresses have a port, this value isn't utilized.",
	}, {
		.id = 5002,
		.name = "server.backlog",
		.type = &gt_uint,
		.offset = offsetof(struct rpki_config, server.backlog),
		.doc = "Maximum connections in the socket's listen queue",
		.min = 1,
		.max = SOMAXCONN,
	}, {
		.id = 5003,
		.name = "server.interval.validation",
		.type = &gt_uint,
		.offset = offsetof(struct rpki_config,
		    server.interval.validation),
		.doc = "Interval used to look for updates at VRPs location",
		/*
		 * RFC 6810 and 8210:
		 * "The cache MUST rate-limit Serial Notifies to no more
		 * frequently than one per minute."
		 * We do this by not getting new information more than once per
		 * minute.
		 */
		.min = 60,
		.max = UINT_MAX,
	}, {
		.id = 5004,
		.name = "server.interval.refresh",
		.type = &gt_uint,
		.offset = offsetof(struct rpki_config,
		    server.interval.refresh),
		.doc = "Interval between normal cache polls",
		/*
		 * RFC 8210: "Interval between normal cache polls".
		 * Min, max, and default values taken from RFC 8210 section 6.
		 *
		 * RFC mentions "router SHOULD NOT poll the cache sooner than
		 * indicated by this parameter", but what if this is ignored by
		 * the router? There's no proper error message to notice the
		 * client about its error without dropping the connection (I
		 * don't think that 'No Data Available' is the right option).
		 *
		 * So, let the operator configure this option hoping that
		 * clients honor the interval.
		 */
		.min = 1,
		.max = 86400,
	}, {
		.id = 5005,
		.name = "server.interval.retry",
		.type = &gt_uint,
		.offset = offsetof(struct rpki_config,
		    server.interval.retry),
		.doc = "Interval between cache poll retries after a failed cache poll",
		/*
		 * RFC 8210: "Interval between cache poll retries after a
		 * failed cache poll"
		 * Min, max, and default values taken from RFC 8210 section 6.
		 */
		.min = 1,
		.max = 7200,
	}, {
		.id = 5006,
		.name = "server.interval.expire",
		.type = &gt_uint,
		.offset = offsetof(struct rpki_config,
		    server.interval.expire),
		.doc = "Interval during which data fetched from a cache remains valid in the absence of a successful subsequent cache poll",
		/*
		 * RFC 8210: "Interval during which data fetched from a cache
		 * remains valid in the absence of a successful subsequent
		 * cache poll"
		 * Min, max, and default values taken from RFC 8210 section 6.
		 */
		.min = 600,
		.max = 172800,
	}, {
		.id = 5007,
		.name = "server.deltas.lifetime",
		.type = &gt_uint,
		.offset = offsetof(struct rpki_config, server.deltas_lifetime),
		.doc = "Number of iterations the deltas will be stored.",
		.min = 0,
		.max = UINT_MAX,
	},

	/* RSYNC fields */
	{
		.id = 3000,
		.name = "rsync.enabled",
		.type = &gt_bool,
		.offset = offsetof(struct rpki_config, rsync.enabled),
		.doc = "Enables RSYNC execution",
	}, {
		.id = 3001,
		.name = "rsync.priority",
		.type = &gt_uint,
		.offset = offsetof(struct rpki_config, rsync.priority),
		.doc = "rsync's priority for repository file fetching. Higher value means higher priority.",
		.min = 0,
		.max = 100,
	}, {
		.id = 3002,
		.name = "rsync.strategy",
		.type = &gt_string,
		.offset = offsetof(struct rpki_config, rsync.strategy),
		.doc = "Deprecated; does nothing.",
		.deprecated = true,
	}, {
		.id = 3003,
		.name = "rsync.retry.count",
		.type = &gt_uint,
		.offset = offsetof(struct rpki_config, rsync.retry.count),
		.doc = "Maximum amount of retries whenever there's an RSYNC error",
		.min = 0,
		.max = UINT_MAX,
	}, {
		.id = 3004,
		.name = "rsync.retry.interval",
		.type = &gt_uint,
		.offset = offsetof(struct rpki_config, rsync.retry.interval),
		.doc = "Period (in seconds) to wait between retries after an RSYNC error ocurred",
		.min = 0,
		.max = UINT_MAX,
	}, {
		.id = 3005,
		.name = "rsync.program",
		.type = &gt_string,
		.offset = offsetof(struct rpki_config, rsync.program),
		.doc = "Name of the program needed to execute an RSYNC",
		.arg_doc = "<path to program>",
		.availability = AVAILABILITY_JSON,
	}, {
		.id = 3006,
		.name = "rsync.arguments-recursive",
		.type = &gt_string_array,
		.offset = offsetof(struct rpki_config, rsync.args.recursive),
		.doc = "RSYNC program arguments",
		.availability = AVAILABILITY_JSON,
		/* Unlimited */
		.max = 0,
	}, {
		.id = 3007,
		.name = "rsync.arguments-flat",
		.type = &gt_string_array,
		.offset = offsetof(struct rpki_config, rsync.args.flat),
		.doc = "Deprecated; does nothing.",
		.availability = AVAILABILITY_JSON,
		/* Unlimited */
		.max = 0,
		.deprecated = true,
	},

	/* HTTP requests parameters */
	{
		.id = 9000,
		.name = "http.enabled",
		.type = &gt_bool,
		.offset = offsetof(struct rpki_config, http.enabled),
		.doc = "Enables outgoing HTTP requests",
	}, {
		.id = 9001,
		.name = "http.priority",
		.type = &gt_uint,
		.offset = offsetof(struct rpki_config, http.priority),
		.doc = "HTTP's priority for repository file fetching. Higher value means higher priority.",
		.min = 0,
		.max = 100,
	}, {
		.id = 9002,
		.name = "http.retry.count",
		.type = &gt_uint,
		.offset = offsetof(struct rpki_config, http.retry.count),
		.doc = "Maximum amount of retries whenever there's an error requesting HTTP URIs",
		.min = 0,
		.max = UINT_MAX,
	}, {
		.id = 9003,
		.name = "http.retry.interval",
		.type = &gt_uint,
		.offset = offsetof(struct rpki_config, http.retry.interval),
		.doc = "Period (in seconds) to wait between retries after an error ocurred doing HTTP requests",
		.min = 0,
		.max = UINT_MAX,
	}, {
		.id = 9004,
		.name = "http.user-agent",
		.type = &gt_string,
		.offset = offsetof(struct rpki_config, http.user_agent),
		.doc = "User-Agent to use at HTTP requests, eg. Fort Validator Local/1.0",
	}, {
		.id = 9012,
		.name = "http.max-redirs",
		.type = &gt_uint,
		.offset = offsetof(struct rpki_config, http.max_redirs),
		.doc = "Maximum number of redirections to follow, per HTTP request.",
		.min = 0,
		.max = UINT_MAX,
	}, {
		.id = 9005,
		.name = "http.connect-timeout",
		.type = &gt_uint,
		.offset = offsetof(struct rpki_config, http.connect_timeout),
		.doc = "Timeout for the connect phase",
		.min = 1,
		.max = UINT_MAX,
	}, {
		.id = 9006,
		.name = "http.transfer-timeout",
		.type = &gt_uint,
		.offset = offsetof(struct rpki_config, http.transfer_timeout),
		.doc = "Maximum transfer time (once the connection is established) before dropping the connection",
		.min = 0,
		.max = UINT_MAX,
	}, {
		.id = 9009,
		.name = "http.low-speed-limit",
		.type = &gt_uint,
		.offset = offsetof(struct rpki_config, http.low_speed_limit),
		.doc = "Average transfer speed (in bytes per second) that the transfer should be below during --http.low-speed-time seconds for Fort to consider it to be too slow. (Slow connections are dropped.)",
		.min = 0,
		.max = UINT_MAX,
	}, {
		.id = 9010,
		.name = "http.low-speed-time",
		.type = &gt_uint,
		.offset = offsetof(struct rpki_config, http.low_speed_time),
		.doc = "Seconds that the transfer speed should be below --http.low-speed-limit for the Fort to consider it too slow. (Slow connections are dropped.)",
		.min = 0,
		.max = UINT_MAX,
	}, {
		.id = 9011,
		.name = "http.max-file-size",
		.type = &gt_uint,
		.offset = offsetof(struct rpki_config, http.max_file_size),
		.doc = "Fort will refuse to download files larger than this number of bytes.",
		.min = 0,
		.max = 2000000000,
	}, {
		.id = 9008,
		.name = "http.ca-path",
		.type = &gt_string,
		.offset = offsetof(struct rpki_config, http.ca_path),
		.doc = "Directory where CA certificates are found, used to verify the peer",
		.arg_doc = "<directory>",
	},

	/* Logging fields */
	{
		.id = 4000,
		.name = "log.enabled",
		.type = &gt_bool,
		.offset = offsetof(struct rpki_config, log.enabled),
		.doc = "Enables operation logs",
	}, {
		.id = 4001,
		.name = "log.output",
		.type = &gt_log_output,
		.offset = offsetof(struct rpki_config, log.output),
		.doc = "Output where operation log messages will be printed",
	}, {
		.id = 4002,
		.name = "log.level",
		.type = &gt_log_level,
		.offset = offsetof(struct rpki_config, log.level),
		.doc = "Log level to print message of equal or higher importance",
	}, {
		.id = 4003,
		.name = "log.tag",
		.type = &gt_string,
		.offset = offsetof(struct rpki_config, log.tag),
		.doc = "Text tag to identify operation logs",
		.arg_doc = "<string>",
	}, {
		.id = 4004,
		.name = "log.facility",
		.type = &gt_log_facility,
		.offset = offsetof(struct rpki_config, log.facility),
		.doc = "Facility for syslog if output is syslog",
	}, {
		.id = 4005,
		.name = "log.file-name-format",
		.type = &gt_filename_format,
		.offset = offsetof(struct rpki_config, log.filename_format),
		.doc = "File name variant to print during debug/error messages",
	}, {
		.id = 'c',
		.name = "log.color-output",
		.type = &gt_bool,
		.offset = offsetof(struct rpki_config, log.color),
		.doc = "Print ANSI color codes",
	},

	{
		.id = 4010,
		.name = "validation-log.enabled",
		.type = &gt_bool,
		.offset = offsetof(struct rpki_config, validation_log.enabled),
		.doc = "Enables validation logs",
	}, {
		.id = 4011,
		.name = "validation-log.output",
		.type = &gt_log_output,
		.offset = offsetof(struct rpki_config, validation_log.output),
		.doc = "Output where validation log messages will be printed",
	}, {
		.id = 4012,
		.name = "validation-log.level",
		.type = &gt_log_level,
		.offset = offsetof(struct rpki_config, validation_log.level),
		.doc = "Log level to print message of equal or higher importance",
	}, {
		.id = 4013,
		.name = "validation-log.tag",
		.type = &gt_string,
		.offset = offsetof(struct rpki_config, validation_log.tag),
		.doc = "Text tag to identify validation logs",
		.arg_doc = "<string>",
	}, {
		.id = 4014,
		.name = "validation-log.facility",
		.type = &gt_log_facility,
		.offset = offsetof(struct rpki_config, validation_log.facility),
		.doc = "Facility for syslog if output is syslog",
	}, {
		.id = 4015,
		.name = "validation-log.file-name-format",
		.type = &gt_filename_format,
		.offset = offsetof(struct rpki_config,
		    validation_log.filename_format),
		.doc = "File name variant to print during debug/error messages",
	}, {
		.id = 4016,
		.name = "validation-log.color-output",
		.type = &gt_bool,
		.offset = offsetof(struct rpki_config, validation_log.color),
		.doc = "Print ANSI color codes",
	},

	/* Incidences */
	{
		.id = 7001,
		.name = "incidences",
		.type = &gt_incidences,
		.doc = "Override actions on validation errors",
		.availability = AVAILABILITY_JSON,
	},

	/* Output files */
	{
		.id = 6000,
		.name = "output.roa",
		.type = &gt_string,
		.offset = offsetof(struct rpki_config, output.roa),
		.doc = "File where ROAs will be stored, use '-' to print at console",
		.arg_doc = "<file>",
	}, {
		.id = 6001,
		.name = "output.bgpsec",
		.type = &gt_string,
		.offset = offsetof(struct rpki_config, output.bgpsec),
		.doc = "File where BGPsec Router Keys will be stored, use '-' to print at console",
		.arg_doc = "<file>",
	}, {
		.id = 6002,
		.name = "output.format",
		.type = &gt_output_format,
		.offset = offsetof(struct rpki_config, output.format),
		.doc = "Format to print ROAs and BGPsec Router Keys",
	},

	{
		.id = 8000,
		.name = "asn1-decode-max-stack",
		.type = &gt_uint,
		.offset = offsetof(struct rpki_config, asn1_decode_max_stack),
		.doc = "ASN1 decoder max stack size, utilized to avoid a stack overflow on large nested ASN1 objects",
		.min = 1,
		.max = UINT_MAX,
	}, {
		.id = 8001,
		.name = "stale-repository-period",
		.type = &gt_uint,
		.offset = offsetof(struct rpki_config, stale_repository_period),
		.doc = "Deprecated; does nothing.",
		.deprecated = true,
		.min = 0,
		.max = UINT_MAX,
	},

	{
		.id = 11000,
		.name = "init-tals",
		.type = &gt_bool,
		.offset = offsetof(struct rpki_config, init_tals),
		.doc = "Fetch the currently-known TAL files into --tal",
		.availability = AVAILABILITY_GETOPT,
	}, {
		.id = 11002,
		.name = "init-as0-tals",
		.type = &gt_bool,
		.offset = offsetof(struct rpki_config, init_tal0s),
		.doc = "Fetch the currently-known AS0 TAL files into --tal",
		.availability = AVAILABILITY_GETOPT,
	},

	{
		.id = 12000,
		.name = "thread-pool.server.max",
		.type = &gt_uint,
		.offset = offsetof(struct rpki_config, thread_pool.server.max),
		.doc = "Number of threads in the RTR client request thread pool. Also known as the maximum number of client requests the RTR server will be able to handle at the same time.",
		.min = 1,
		.max = UINT_MAX,
	}, {
		.id = 12001,
		.name = "thread-pool.validation.max",
		.type = &gt_uint,
		.offset = offsetof(struct rpki_config,
		    thread_pool.validation.max),
		.doc = "Deprecated; does nothing.",
		.deprecated = true,
		.min = 0,
		.max = 100,
	},

	{ 0 },
};

/**
 * Returns true if @field is the descriptor of one of the members of the
 * struct rpki_config structure, false otherwise.
 * (Alternatively: Returns true if @field->offset is valid, false otherwise.)
 */
static bool
is_rpki_config_field(struct option_field const *field)
{
	return field->handler == NULL;
}

void *
get_rpki_config_field(struct option_field const *field)
{
	return ((unsigned char *) &rpki_config) + field->offset;
}

static int
handle_help(struct option_field const *field, char *arg)
{
	print_usage(stdout, true);
	exit(0);
}

static int
handle_usage(struct option_field const *field, char *arg)
{
	print_usage(stdout, false);
	exit(0);
}

static int
handle_version(struct option_field const *field, char *arg)
{
	printf(PACKAGE_STRING "\n");
	exit(0);
}

static int
handle_json(struct option_field const *field, char *file_name)
{
	return set_config_from_file(file_name);
}

static bool
is_alphanumeric(int chara)
{
	return ('a' <= chara && chara <= 'z')
	    || ('A' <= chara && chara <= 'Z')
	    || ('0' <= chara && chara <= '9');
}

/**
 * "struct option" is the array that getopt expects.
 * "struct args_flag" is our option metadata.
 */
static void
construct_getopt_options(struct option **_long_opts, char **_short_opts)
{
	struct option_field const *opt;
	struct option *long_opts;
	char *short_opts;
	unsigned int total_long_options;
	unsigned int total_short_options;

	total_long_options = 0;
	total_short_options = 0;
	FOREACH_OPTION(options, opt, AVAILABILITY_GETOPT) {
		total_long_options++;
		if (is_alphanumeric(opt->id)) {
			total_short_options++;
			if (opt->type->has_arg != no_argument)
				total_short_options++; /* ":" */
		}
	}

	/* +1 NULL end, means end of array. */
	long_opts = pcalloc(total_long_options + 1, sizeof(struct option));
	short_opts = pmalloc(total_short_options + 1);

	*_long_opts = long_opts;
	*_short_opts = short_opts;

	FOREACH_OPTION(options, opt, AVAILABILITY_GETOPT) {
		long_opts->name = opt->name;
		long_opts->has_arg = opt->type->has_arg;
		long_opts->flag = NULL;
		long_opts->val = opt->id;
		long_opts++;

		if (is_alphanumeric(opt->id)) {
			*short_opts = opt->id;
			short_opts++;
			if (opt->type->has_arg != no_argument) {
				*short_opts = ':';
				short_opts++;
			}
		}
	}

	*short_opts = '\0';
}

static void
print_config(void)
{
	struct option_field const *opt;

	pr_op_info(PACKAGE_STRING);
	pr_op_info("Configuration {");

	FOREACH_OPTION(options, opt, 0xFFFF)
		if (is_rpki_config_field(opt) && opt->type->print != NULL)
			opt->type->print(opt, get_rpki_config_field(opt));

	pr_op_info("}");
}

static void
set_default_values(void)
{
	static char const *recursive_rsync_args[] = {
<<<<<<< HEAD
		"-rtz", "--delete",

		"--contimeout=20", "--max-size=20MB", "--timeout=15",

		"--include=*/", "--include=*.cer", "--include=*.crl",
		"--include=*.gbr", "--include=*.mft", "--include=*.roa",
		"--exclude=*",

		"$REMOTE", "$LOCAL",
=======
		"--recursive",
		"--delete",
		"--times",
		"--omit-dir-times",
		"--contimeout=20",
		"--timeout=15",
		"--max-size=20MB",
		"$REMOTE",
		"$LOCAL",
	};

	static char const *flat_rsync_args[] = {
		"--times",
		"--omit-dir-times",
		"--contimeout=20",
		"--timeout=15",
		"--max-size=20MB",
		"--dirs",
		"$REMOTE",
		"$LOCAL",
>>>>>>> 72af6c21
	};
	static char const *flat_rsync_args[] = { "<deprecated>" };

	/*
	 * Values that might need to be freed WILL be freed, so use heap
	 * duplicates.
	 */

	rpki_config.tal = NULL;
	rpki_config.local_repository = pstrdup("/tmp/fort/repository");
	rpki_config.shuffle_tal_uris = false;
	rpki_config.maximum_certificate_depth = 32;
	rpki_config.slurm = NULL;
	rpki_config.mode = SERVER;
	rpki_config.work_offline = false;
	rpki_config.daemon = false;

	string_array_init(&rpki_config.server.address, NULL, 0);
	rpki_config.server.port = pstrdup("323");
	rpki_config.server.backlog = SOMAXCONN;
	rpki_config.server.interval.validation = 3600;
	rpki_config.server.interval.refresh = 3600;
	rpki_config.server.interval.retry = 600;
	rpki_config.server.interval.expire = 7200;
	rpki_config.server.deltas_lifetime = 2;

	rpki_config.rsync.enabled = true;
	rpki_config.rsync.priority = 50;
	rpki_config.rsync.strategy = pstrdup("<deprecated>");
	rpki_config.rsync.retry.count = 1;
	rpki_config.rsync.retry.interval = 4;
	rpki_config.rsync.program = pstrdup("rsync");
	string_array_init(&rpki_config.rsync.args.flat,
	    flat_rsync_args, ARRAY_LEN(flat_rsync_args));
	string_array_init(&rpki_config.rsync.args.recursive,
	    recursive_rsync_args, ARRAY_LEN(recursive_rsync_args));

	rpki_config.http.enabled = true;
	/* Higher priority than rsync by default */
	rpki_config.http.priority = 60;
	rpki_config.http.retry.count = 1;
	rpki_config.http.retry.interval = 4;
	rpki_config.http.user_agent = pstrdup(PACKAGE_NAME "/" PACKAGE_VERSION);
	rpki_config.http.max_redirs = 10;
	rpki_config.http.connect_timeout = 30;
	rpki_config.http.transfer_timeout = 0;
	rpki_config.http.low_speed_limit = 100000;
	rpki_config.http.low_speed_time = 10;
	rpki_config.http.max_file_size = 1000000000;
	rpki_config.http.ca_path = NULL; /* Use system default */

	rpki_config.log.enabled = true;
	rpki_config.log.tag = NULL;
	rpki_config.log.color = false;
	rpki_config.log.filename_format = FNF_GLOBAL;
	rpki_config.log.level = LOG_WARNING;
	rpki_config.log.output = CONSOLE;
	rpki_config.log.facility = LOG_DAEMON;

	rpki_config.validation_log.enabled = false;
	rpki_config.validation_log.tag = pstrdup("Validation");
	rpki_config.validation_log.color = false;
	rpki_config.validation_log.filename_format = FNF_GLOBAL;
	rpki_config.validation_log.level = LOG_WARNING;
	rpki_config.validation_log.output = CONSOLE;
	rpki_config.validation_log.facility = LOG_DAEMON;

	rpki_config.output.roa = NULL;
	rpki_config.output.bgpsec = NULL;
	rpki_config.output.format = OFM_CSV;

	rpki_config.asn1_decode_max_stack = 4096; /* 4kB */
	rpki_config.stale_repository_period = 43200; /* 12 hours */
	rpki_config.init_tals = false;
	rpki_config.init_tal0s = false;

	rpki_config.thread_pool.server.max = 20;
	rpki_config.thread_pool.validation.max = 5;
}

static bool
valid_output_file(char const *path)
{
	return strcmp(path, "-") == 0 || file_valid(path);
}

static int
validate_config(void)
{
	if (rpki_config.tal == NULL)
		return pr_op_err("The TAL(s) location (--tal) is mandatory.");

	/* A file location at --tal isn't valid when --init-tals is set */
	if (!valid_file_or_dir(rpki_config.tal, !rpki_config.init_tals))
		return pr_op_err("Invalid TAL(s) location.");

	/* Ignore the other checks */
	if (rpki_config.init_tals)
		return 0;

	if (rpki_config.server.interval.expire <
	    rpki_config.server.interval.refresh ||
	    rpki_config.server.interval.expire <
	    rpki_config.server.interval.retry)
		return pr_op_err("Expire interval must be greater than refresh and retry intervals");

	if (rpki_config.output.roa != NULL &&
	    !valid_output_file(rpki_config.output.roa))
		return pr_op_err("Invalid output.roa file.");

	if (rpki_config.output.bgpsec != NULL &&
	    !valid_output_file(rpki_config.output.bgpsec))
		return pr_op_err("Invalid output.bgpsec file.");

	if (rpki_config.slurm != NULL && !valid_file_or_dir(rpki_config.slurm, true))
		return pr_op_err("Invalid slurm location.");

	return 0;
}

static void
print_usage(FILE *stream, bool print_doc)
{
	struct option_field const *option;
	char const *arg_doc;

	fprintf(stream, "Usage: %s\n", program_name);
	FOREACH_OPTION(options, option, AVAILABILITY_GETOPT) {
		fprintf(stream, "\t[");
		fprintf(stream, "--%s", option->name);

		if (option->arg_doc != NULL)
			arg_doc = option->arg_doc;
		else if (option->type->arg_doc != NULL)
			arg_doc = option->type->arg_doc;
		else
			arg_doc = NULL;

		switch (option->type->has_arg) {
		case no_argument:
			break;
		case optional_argument:
		case required_argument:
			if (arg_doc != NULL)
				fprintf(stream, "=%s", arg_doc);
			break;
		}

		fprintf(stream, "]\n");

		if (print_doc)
			fprintf(stream, "\t    (%s)\n", option->doc);
	}
}

static int
handle_opt(int opt)
{
	struct option_field const *option;

	FOREACH_OPTION(options, option, AVAILABILITY_GETOPT) {
		if (option->id == opt) {
			if (option->deprecated)
				pr_op_warn("Warning: '%s' is deprecated.",
				    option->name);

			return is_rpki_config_field(option)
			    ? option->type->parse.argv(option, optarg,
			          get_rpki_config_field(option))
			    : option->handler(option, optarg);
		}
	}

	pr_op_err("Unrecognized option: %d", opt);
	return -ESRCH;
}

int
handle_flags_config(int argc, char **argv)
{
	struct option *long_opts;
	char *short_opts;
	int opt;
	int error;

	program_name = argv[0];
	set_default_values();

	long_opts = NULL;
	short_opts = NULL;
	construct_getopt_options(&long_opts, &short_opts);

	while ((opt = getopt_long(argc, argv, short_opts, long_opts, NULL))
	    != -1) {
		error = handle_opt(opt);
		if (error)
			goto end;
	}

	/*
	 * This triggers when the user runs something like `fort help` instead
	 * of `fort --help`. This program does not have unflagged payload.
	 */
	if (optind < argc) {
		error = pr_op_err("I don't know what '%s' is.", argv[optind]);
		goto end;
	}

	error = validate_config();
	if (error)
		goto end;

	/* If present, nothing else is done */
	if (rpki_config.init_tals || rpki_config.init_tal0s) {
		if (rpki_config.init_tals)
			error = download_tals();
		if (!error && rpki_config.init_tal0s)
			error = download_tal0s();
		free(long_opts);
		free(short_opts);
		exit(error);
	}

	if (rpki_config.daemon) {
		pr_op_warn("Executing as daemon, all logs will be sent to syslog.");
		/* Send all logs to syslog */
		rpki_config.log.output = SYSLOG;
		rpki_config.validation_log.output = SYSLOG;
		error = daemonize(log_start);
		goto end;
	}

	log_start();
end:
	if (error) {
		free_rpki_config();
		pr_op_err("Try '%s --usage' or '%s --help' for more information.",
		    program_name, program_name);
	} else
		print_config();

	free(long_opts);
	free(short_opts);
	return error;

}

struct option_field const *
get_option_metadatas(void)
{
	return options;
}

enum mode
config_get_mode(void)
{
	return rpki_config.mode;
}

struct string_array const *
config_get_server_address(void)
{
	return &rpki_config.server.address;
}

char const *
config_get_server_port(void)
{
	return rpki_config.server.port;
}

int
config_get_server_queue(void)
{
	/* The range of this is 1-<small number>, so adding sign is safe. */
	return rpki_config.server.backlog;
}

unsigned int
config_get_validation_interval(void)
{
	return rpki_config.server.interval.validation;
}

unsigned int
config_get_interval_refresh(void)
{
	return rpki_config.server.interval.refresh;
}

unsigned int
config_get_interval_retry(void)
{
	return rpki_config.server.interval.retry;
}

unsigned int
config_get_interval_expire(void)
{
	return rpki_config.server.interval.expire;
}

unsigned int
config_get_deltas_lifetime(void)
{
	return rpki_config.server.deltas_lifetime;
}

char const *
config_get_slurm(void)
{
	return rpki_config.slurm;
}

char const *
config_get_tal(void)
{
	return rpki_config.tal;
}

char const *
config_get_local_repository(void)
{
	return rpki_config.local_repository;
}

unsigned int
config_get_max_cert_depth(void)
{
	return rpki_config.maximum_certificate_depth;
}

bool
config_get_op_log_enabled(void)
{
	return rpki_config.log.enabled;
}

char const *
config_get_op_log_tag(void)
{
	return rpki_config.log.tag;
}

bool
config_get_op_log_color_output(void)
{
	return rpki_config.log.color;
}

enum filename_format
config_get_op_log_filename_format(void)
{
	return rpki_config.log.filename_format;
}

uint8_t
config_get_op_log_level(void)
{
	return rpki_config.log.level;
}

enum log_output
config_get_op_log_output(void)
{
	return rpki_config.log.output;
}

uint32_t
config_get_op_log_facility(void)
{
	return rpki_config.log.facility;
}

bool
config_get_val_log_enabled(void)
{
	return rpki_config.validation_log.enabled;
}

char const *
config_get_val_log_tag(void)
{
	return rpki_config.validation_log.tag;
}

bool
config_get_val_log_color_output(void)
{
	return rpki_config.validation_log.color;
}

enum filename_format
config_get_val_log_filename_format(void)
{
	return rpki_config.validation_log.filename_format;
}

uint8_t
config_get_val_log_level(void)
{
	return rpki_config.validation_log.level;
}

enum log_output
config_get_val_log_output(void)
{
	return rpki_config.validation_log.output;
}

uint32_t
config_get_val_log_facility(void)
{
	return rpki_config.validation_log.facility;
}

bool
config_get_rsync_enabled(void)
{
	return !rpki_config.work_offline && rpki_config.rsync.enabled;
}

unsigned int
config_get_rsync_priority(void)
{
	return rpki_config.rsync.priority;
}

unsigned int
config_get_rsync_retry_count(void)
{
	return rpki_config.rsync.retry.count;
}

unsigned int
config_get_rsync_retry_interval(void)
{
	return rpki_config.rsync.retry.interval;
}

char *
config_get_rsync_program(void)
{
	return rpki_config.rsync.program;
}

struct string_array const *
config_get_rsync_args(void)
{
	return &rpki_config.rsync.args.recursive;
}

bool
config_get_http_enabled(void)
{
	return !rpki_config.work_offline && rpki_config.http.enabled;
}

unsigned int
config_get_http_priority(void)
{
	return rpki_config.http.priority;
}

unsigned int
config_get_http_retry_count(void)
{
	return rpki_config.http.retry.count;
}

unsigned int
config_get_http_retry_interval(void)
{
	return rpki_config.http.retry.interval;
}

char const *
config_get_http_user_agent(void)
{
	return rpki_config.http.user_agent;
}

unsigned int
config_get_max_redirs(void)
{
	return rpki_config.http.max_redirs;
}

long
config_get_http_connect_timeout(void)
{
	return rpki_config.http.connect_timeout;
}

long
config_get_http_transfer_timeout(void)
{
	return rpki_config.http.transfer_timeout;
}

long
config_get_http_low_speed_limit(void)
{
	return rpki_config.http.low_speed_limit;
}

long
config_get_http_low_speed_time(void)
{
	return rpki_config.http.low_speed_time;
}

long
config_get_http_max_file_size(void)
{
	return rpki_config.http.max_file_size;
}

char const *
config_get_http_ca_path(void)
{
	return rpki_config.http.ca_path;
}

char const *
config_get_output_roa(void)
{
	return rpki_config.output.roa;
}

char const *
config_get_output_bgpsec(void)
{
	return rpki_config.output.bgpsec;
}

enum output_format
config_get_output_format(void)
{
	return rpki_config.output.format;
}

unsigned int
config_get_asn1_decode_max_stack(void)
{
	return rpki_config.asn1_decode_max_stack;
}

unsigned int
config_get_thread_pool_server_max(void)
{
	return rpki_config.thread_pool.server.max;
}

void
config_set_rsync_enabled(bool value)
{
	rpki_config.rsync.enabled = value;
}

void
config_set_http_enabled(bool value)
{
	rpki_config.http.enabled = value;
}

void
free_rpki_config(void)
{
	struct option_field const *option;

	FOREACH_OPTION(options, option, 0xFFFF)
		if (is_rpki_config_field(option) && option->type->free != NULL)
			option->type->free(get_rpki_config_field(option));
}<|MERGE_RESOLUTION|>--- conflicted
+++ resolved
@@ -878,8 +878,7 @@
 set_default_values(void)
 {
 	static char const *recursive_rsync_args[] = {
-<<<<<<< HEAD
-		"-rtz", "--delete",
+		"-rtz", "--delete", "--omit-dir-times",
 
 		"--contimeout=20", "--max-size=20MB", "--timeout=15",
 
@@ -888,28 +887,6 @@
 		"--exclude=*",
 
 		"$REMOTE", "$LOCAL",
-=======
-		"--recursive",
-		"--delete",
-		"--times",
-		"--omit-dir-times",
-		"--contimeout=20",
-		"--timeout=15",
-		"--max-size=20MB",
-		"$REMOTE",
-		"$LOCAL",
-	};
-
-	static char const *flat_rsync_args[] = {
-		"--times",
-		"--omit-dir-times",
-		"--contimeout=20",
-		"--timeout=15",
-		"--max-size=20MB",
-		"--dirs",
-		"$REMOTE",
-		"$LOCAL",
->>>>>>> 72af6c21
 	};
 	static char const *flat_rsync_args[] = { "<deprecated>" };
 
