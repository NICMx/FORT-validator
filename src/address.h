#ifndef SRC_ADDRESS_H_
#define SRC_ADDRESS_H_

#include <stdbool.h>
#include <netinet/in.h>
#include <sys/socket.h>
#include "asn1/asn1c/IPAddress.h"
#include "asn1/asn1c/IPAddressRange.h"

struct ipv4_prefix {
	struct in_addr addr;
	uint8_t len;
};

struct ipv6_prefix {
	struct in6_addr addr;
	uint8_t len;
};

struct ipv4_range {
	struct in_addr min;
	struct in_addr max;
};

struct ipv6_range {
	struct in6_addr min;
	struct in6_addr max;
};

void in6_addr_init(struct in6_addr *, uint32_t, uint32_t, uint32_t, uint32_t);

uint32_t u32_suffix_mask(unsigned int);
uint32_t be32_suffix_mask(unsigned int);
void ipv6_suffix_mask(unsigned int, struct in6_addr *);

bool prefix4_equals(struct ipv4_prefix const *, struct ipv4_prefix const *);
bool prefix6_equals(struct ipv6_prefix const *, struct ipv6_prefix const *);

int prefix4_decode(IPAddress_t const *, struct ipv4_prefix *);
int prefix6_decode(IPAddress_t const *, struct ipv6_prefix *);
int range4_decode(IPAddressRange_t const *, struct ipv4_range *);
int range6_decode(IPAddressRange_t const *, struct ipv6_range *);

int prefix4_parse(const char *, struct ipv4_prefix *);
int prefix6_parse(const char *, struct ipv6_prefix *);
int prefix_length_parse(const char *, uint8_t *, uint8_t);

int ipv4_prefix_validate(struct ipv4_prefix *);
int ipv6_prefix_validate(struct ipv6_prefix *);

bool ipv4_covered(struct in_addr *, uint8_t, struct in_addr *);
bool ipv6_covered(struct in6_addr *, uint8_t, struct in6_addr *);

<<<<<<< HEAD
=======
char const *sockaddr2str(struct sockaddr_storage *, char *);

>>>>>>> 78a6a70c
#endif /* SRC_ADDRESS_H_ */<|MERGE_RESOLUTION|>--- conflicted
+++ resolved
@@ -51,9 +51,6 @@
 bool ipv4_covered(struct in_addr *, uint8_t, struct in_addr *);
 bool ipv6_covered(struct in6_addr *, uint8_t, struct in6_addr *);
 
-<<<<<<< HEAD
-=======
 char const *sockaddr2str(struct sockaddr_storage *, char *);
 
->>>>>>> 78a6a70c
 #endif /* SRC_ADDRESS_H_ */