#include "cache/local_cache.h"

#include <ftw.h>
#include <stdatomic.h>
#include <time.h>

#include "alloc.h"
#include "common.h"
#include "config.h"
#include "configure_ac.h"
#include "data_structure/array_list.h"
#include "data_structure/path_builder.h"
#include "data_structure/uthash.h"
#include "file.h"
#include "http/http.h"
#include "json_util.h"
#include "log.h"
#include "rrdp.h"
#include "rsync/rsync.h"

struct cache_node {
	struct rpki_uri *url;

	struct {
		time_t ts; /* Last download attempt's timestamp */
		int result; /* Last download attempt's result status code */
	} attempt;

	struct {
		/* Has a download attempt ever been successful? */
		bool happened;
		/* Last successful download timestamp. (Only if @happened.) */
		time_t ts;
	} success;

	struct cachefile_notification *notif;

	UT_hash_handle hh; /* Hash table hook */
};

struct rpki_cache {
	char *tal;
	struct cache_node *ht;
	time_t startup_ts; /* When we started the last validation */
};

#define CACHE_METAFILE "cache.json"
#define TAGNAME_VERSION "fort-version"

#define CACHEDIR_TAG "CACHEDIR.TAG"
#define TMPDIR "tmp"

#define TAL_METAFILE "tal.json"
#define TAGNAME_TYPE "type"
#define TAGNAME_URL "url"
#define TAGNAME_ATTEMPT_TS "attempt-timestamp"
#define TAGNAME_ATTEMPT_ERR "attempt-result"
#define TAGNAME_SUCCESS_TS "success-timestamp"
#define TAGNAME_NOTIF "notification"

#define TYPEVALUE_TA_RSYNC "TA (rsync)"
#define TYPEVALUE_TA_HTTP "TA (HTTP)"
#define TYPEVALUE_RPP "RPP"
#define TYPEVALUE_NOTIF "RRDP Notification"

static atomic_uint file_counter;

static char *
get_cache_filename(char const *name, bool fatal)
{
	struct path_builder pb;
	int error;

	error = pb_init_cache(&pb, NULL, name);
	if (error) {
		if (fatal) {
			pr_crit("Cannot create path to %s: %s", name,
			    strerror(error));
		} else {
			pr_op_err("Cannot create path to %s: %s", name,
			    strerror(error));
			return NULL;
		}
	}

	return pb.string;
}

static int
write_simple_file(char const *filename, char const *content)
{
	FILE *file;
	int error;

	file = fopen(filename, "w");
	if (file == NULL)
		goto fail;

	if (fprintf(file, "%s", content) < 0)
		goto fail;

	fclose(file);
	return 0;

fail:
	error = errno;
	pr_op_err("Cannot write %s: %s", filename, strerror(error));
	if (file != NULL)
		fclose(file);
	return error;
}

static void
init_cache_metafile(void)
{
	char *filename;
	json_t *root;
	json_error_t jerror;
	char const *file_version;
	int error;

	filename = get_cache_filename(CACHE_METAFILE, true);
	root = json_load_file(filename, 0, &jerror);

	if (root == NULL) {
		if (json_error_code(&jerror) == json_error_cannot_open_file)
			pr_op_debug("%s does not exist.", filename);
		else
			pr_op_err("Json parsing failure at %s (%d:%d): %s",
			    filename, jerror.line, jerror.column, jerror.text);
		goto invalid_cache;
	}
	if (json_typeof(root) != JSON_OBJECT) {
		pr_op_err("The root tag of %s is not an object.", filename);
		goto invalid_cache;
	}

	error = json_get_str(root, TAGNAME_VERSION, &file_version);
	if (error) {
		if (error > 0)
			pr_op_err("%s is missing the " TAGNAME_VERSION " tag.",
			    filename);
		goto invalid_cache;
	}

	if (strcmp(file_version, PACKAGE_VERSION) == 0)
		goto end;

invalid_cache:
	pr_op_info("The cache appears to have been built by a different version of Fort. I'm going to clear it, just to be safe.");
	file_rm_rf(config_get_local_repository());

end:	json_decref(root);
	free(filename);
}

static void
init_cachedir_tag(void)
{
	char *filename;

	filename = get_cache_filename(CACHEDIR_TAG, false);
	if (filename == NULL)
		return;

	if (file_exists(filename) == ENOENT)
		write_simple_file(filename,
		   "Signature: 8a477f597d28d172789f06886806bc55\n"
		   "# This file is a cache directory tag created by Fort.\n"
		   "# For information about cache directory tags, see:\n"
		   "#	https://bford.info/cachedir/\n");

	free(filename);
}

static void
init_tmp_dir(void)
{
	char *dirname;
	int error;

	dirname = get_cache_filename(TMPDIR, true);

	error = mkdir_p(dirname, true);
	if (error)
		pr_crit("Cannot create %s: %s", dirname, strerror(error));

	free(dirname);
}

void
cache_setup(void)
{
	init_cache_metafile();
	init_tmp_dir();
	init_cachedir_tag();
}

void
cache_teardown(void)
{
	char *filename;

	filename = get_cache_filename(CACHE_METAFILE, false);
	if (filename == NULL)
		return;

	write_simple_file(filename, "{ \"" TAGNAME_VERSION "\": \""
	    PACKAGE_VERSION "\" }\n");
	free(filename);
}

/*
 * Returns a unique temporary file name in the local cache.
 *
 * The file will not be automatically deleted when it is closed or the program
 * terminates.
 *
 * The name of the function is inherited from tmpfile(3).
 *
 * The resulting string needs to be released.
 */
int
cache_tmpfile(char **filename)
{
	struct path_builder pb;
	int error;

	error = pb_init_cache(&pb, NULL, TMPDIR);
	if (error)
		return error;

	error = pb_append_u32(&pb, atomic_fetch_add(&file_counter, 1u));
	if (error) {
		pb_cleanup(&pb);
		return error;
	}

	*filename = pb.string;
	return 0;
}

static char *
get_tal_json_filename(struct rpki_cache *cache)
{
	struct path_builder pb;
	return pb_init_cache(&pb, cache->tal, TAL_METAFILE) ? NULL : pb.string;
}

static struct cache_node *
json2node(struct rpki_cache *cache, json_t *json)
{
	struct cache_node *node;
	char const *type_str;
	enum uri_type type;
	char const *url;
	json_t *notif;
	int error;

	node = pzalloc(sizeof(struct cache_node));

	error = json_get_str(json, TAGNAME_TYPE, &type_str);
	if (error) {
		if (error > 0)
			pr_op_err("Node is missing the '" TAGNAME_TYPE "' tag.");
		goto fail;
	}

	if (strcmp(type_str, TYPEVALUE_TA_RSYNC) == 0)
		type = UT_TA_RSYNC;
	else if (strcmp(type_str, TYPEVALUE_TA_HTTP) == 0)
		type = UT_TA_HTTP;
	else if (strcmp(type_str, TYPEVALUE_RPP) == 0)
		type = UT_RPP;
	else if (strcmp(type_str, TYPEVALUE_NOTIF) == 0)
		type = UT_NOTIF;
	else {
		pr_op_err("Unknown node type: %s", type_str);
		goto fail;
	}

	error = json_get_str(json, TAGNAME_URL, &url);
	if (error) {
		if (error > 0)
			pr_op_err("Node is missing the '" TAGNAME_URL "' tag.");
		goto fail;
	}

	if (type == UT_NOTIF) {
		error = json_get_object(json, TAGNAME_NOTIF, &notif);
		switch (error) {
		case 0:
			error = rrdp_json2notif(notif, &node->notif);
			if (error)
				goto fail;
			break;
		case ENOENT:
			node->notif = NULL;
			break;
		default:
			goto fail;
		}
	}

	error = uri_create(&node->url, cache->tal, type, NULL, url);
	if (error) {
		pr_op_err("Cannot parse '%s' into a URI.", url);
		goto fail;
	}

	error = json_get_ts(json, TAGNAME_ATTEMPT_TS, &node->attempt.ts);
	if (error) {
		if (error > 0)
			pr_op_err("Node '%s' is missing the '"
			    TAGNAME_ATTEMPT_TS "' tag.", url);
		goto fail;
	}

	if (json_get_int(json, TAGNAME_ATTEMPT_ERR, &node->attempt.result) < 0)
		goto fail;

	error = json_get_ts(json, TAGNAME_SUCCESS_TS, &node->success.ts);
	if (error < 0)
		goto fail;
	node->success.happened = (error == 0);

	pr_op_debug("Node '%s' loaded successfully.", url);
	return node;

fail:
	uri_refput(node->url);
	rrdp_notif_free(node->notif);
	free(node);
	return NULL;
}

static struct cache_node *
find_node(struct rpki_cache *cache, struct rpki_uri *uri)
{
	char const *key;
	struct cache_node *result;

	key = uri_get_global(uri);
	HASH_FIND_STR(cache->ht, key, result);

	return result;
}

static void
add_node(struct rpki_cache *cache, struct cache_node *node)
{
	char const *key = uri_get_global(node->url);
	size_t keylen = strlen(key);
	HASH_ADD_KEYPTR(hh, cache->ht, key, keylen, node);
}

static void
load_tal_json(struct rpki_cache *cache)
{
	char *filename;
	json_t *root;
	json_error_t jerror;
	size_t n;
	struct cache_node *node;

	/*
	 * Note: Loading TAL_METAFILE is one of few things Fort can fail at
	 * without killing itself. It's just a cache of a cache.
	 */

	filename = get_tal_json_filename(cache);
	if (filename == NULL)
		return;

	pr_op_debug("Loading %s.", filename);

	root = json_load_file(filename, 0, &jerror);

	if (root == NULL) {
		if (json_error_code(&jerror) == json_error_cannot_open_file)
			pr_op_debug("%s does not exist.", filename);
		else
			pr_op_err("Json parsing failure at %s (%d:%d): %s",
			    filename, jerror.line, jerror.column, jerror.text);
		goto end;
	}
	if (json_typeof(root) != JSON_ARRAY) {
		pr_op_err("The root tag of %s is not an array.", filename);
		goto end;
	}

	for (n = 0; n < json_array_size(root); n++) {
		node = json2node(cache, json_array_get(root, n));
		if (node != NULL)
			add_node(cache, node);
	}

end:	json_decref(root);
	free(filename);
}

struct rpki_cache *
cache_create(char const *tal)
{
	struct rpki_cache *cache;
	cache = pzalloc(sizeof(struct rpki_cache));
	cache->tal = pstrdup(tal);
	cache->startup_ts = time(NULL);
	if (cache->startup_ts == (time_t) -1)
		pr_crit("time(NULL) returned (time_t) -1.");
	load_tal_json(cache);
	return cache;
}

static json_t *
node2json(struct cache_node *node)
{
	json_t *json;
	char const *type;
	json_t *notification;

<<<<<<< HEAD
	json = json_object();
	if (json == NULL)
		enomem_panic();

	switch (uri_get_type(node->url)) {
	case UT_TA_RSYNC:
		type = TYPEVALUE_TA_RSYNC;
		break;
	case UT_TA_HTTP:
		type = TYPEVALUE_TA_HTTP;
		break;
	case UT_RPP:
		type = TYPEVALUE_RPP;
		break;
	case UT_NOTIF:
		type = TYPEVALUE_NOTIF;
		break;
	default:
		goto cancel;
	}
=======
	json = json_obj_new();
	if (json == NULL)
		return NULL;
>>>>>>> cdf9248f

	if (json_add_str(json, TAGNAME_TYPE, type))
		goto cancel;
	if (json_add_str(json, TAGNAME_URL, uri_get_global(node->url)))
		goto cancel;
	if (node->notif != NULL) {
		notification = rrdp_notif2json(node->notif);
		if (notification == NULL)
			goto cancel;
		if (json_add_obj(json, TAGNAME_NOTIF, notification))
			goto cancel;
<<<<<<< HEAD
	}
	if (json_add_date(json, TAGNAME_ATTEMPT_TS, node->attempt.ts))
=======
	if (json_add_ts(json, TAGNAME_ATTEMPT_TS, node->attempt.ts))
>>>>>>> cdf9248f
		goto cancel;
	if (json_add_int(json, TAGNAME_ATTEMPT_ERR, node->attempt.result))
		goto cancel;
	if (node->success.happened)
		if (json_add_ts(json, TAGNAME_SUCCESS_TS, node->success.ts))
			goto cancel;

	return json;

cancel:
	json_decref(json);
	return NULL;
}

static json_t *
build_tal_json(struct rpki_cache *cache)
{
	struct cache_node *node, *tmp;
	json_t *root, *child;

	root = json_array_new();
	if (root == NULL)
		return NULL;

	HASH_ITER(hh, cache->ht, node, tmp) {
		child = node2json(node);
		if (child != NULL && json_array_append_new(root, child)) {
			pr_op_err("Cannot push %s json node into json root; unknown cause.",
			    uri_op_get_printable(node->url));
			continue;
		}
	}

	return root;
}

static void
write_tal_json(struct rpki_cache *cache)
{
	char *filename;
	struct json_t *json;

	json = build_tal_json(cache);
	if (json == NULL) {
		pr_op_err("Unable to cache TAL's metadata; JSON conversion failed.");
		return;
	}

	filename = get_tal_json_filename(cache);
	if (filename == NULL)
		goto end;

	if (json_dump_file(json, filename, JSON_INDENT(2)))
		pr_op_err("Unable to write %s; unknown cause.", filename);

end:	json_decref(json);
	free(filename);
}

static int
get_url(struct rpki_uri *uri, const char *tal, struct rpki_uri **url)
{
	char const *guri, *c;
	char *gcopy;
	unsigned int slashes;
	int error;

	if (uri_get_type(uri) != UT_RPP)
		goto reuse_uri;

	/*
	 * Careful with this code. rsync(1):
	 *
	 * > A trailing slash on the source changes this behavior to avoid
	 * > creating an additional directory level at the destination. You can
	 * > think of a trailing / on a source as meaning "copy the contents of
	 * > this directory" as opposed to "copy the directory by name", but in
	 * > both cases the attributes of the containing directory are
	 * > transferred to the containing directory on the destination. In
	 * > other words, each of the following commands copies the files in the
	 * > same way, including their setting of the attributes of /dest/foo:
	 * >
	 * >     rsync -av /src/foo  /dest
	 * >     rsync -av /src/foo/ /dest/foo
	 *
	 * This quirk does not behave consistently. In practice, if you rsync
	 * at the module level, rsync servers behave as if the trailing slash
	 * always existed.
	 *
	 * ie. the two following rsyncs behave identically:
	 *
	 * 	rsync -rtz rsync://repository.lacnic.net/rpki  potatoes
	 * 		(Copies the content of rpki to potatoes.)
	 * 	rsync -rtz rsync://repository.lacnic.net/rpki/ potatoes
	 * 		(Copies the content of rpki to potatoes.)
	 *
	 * Even though the following do not:
	 *
	 * 	rsync -rtz rsync://repository.lacnic.net/rpki/lacnic  potatoes
	 * 		(Copies lacnic to potatoes.)
	 * 	rsync -rtz rsync://repository.lacnic.net/rpki/lacnic/ potatoes
	 * 		(Copies the content of lacnic to potatoes.)
	 *
	 * This is important to us, because an inconsistent missing directory
	 * component will screw our URLs-to-cache mappings.
	 *
	 * My solution is to add the slash myself. That's all I can do to force
	 * it to behave consistently, it seems.
	 *
	 * But note: This only works if we're synchronizing a directory.
	 * But this is fine, because this hack stacks with the minimum common
	 * path performance hack.
	 *
	 * Minimum common path performance hack: rsync the rsync module root,
	 * not every RPP separately. The former is much faster.
	 */

	guri = uri_get_global(uri);
	slashes = 0;
	for (c = guri; *c != '\0'; c++) {
		if (*c == '/') {
			slashes++;
			if (slashes == 4) {
				if (c[1] == '\0')
					goto reuse_uri;
				gcopy = pstrndup(guri, c - guri + 1);
				goto gcopy2url;
			}
		}
	}

	if (slashes == 3 && c[-1] != '/') {
		gcopy = pmalloc(c - guri + 2);
		memcpy(gcopy, guri, c - guri);
		gcopy[c - guri] = '/';
		gcopy[c - guri + 1] = '\0';
		goto gcopy2url;
	}

	return pr_val_err("Can't rsync URL '%s': The URL seems to be missing a domain or rsync module.",
	    guri);

reuse_uri:
	uri_refget(uri);
	*url = uri;
	return 0;

gcopy2url:
	error = uri_create(url, tal, UT_RPP, NULL, gcopy);
	free(gcopy);
	return error;
}

static bool
was_recently_downloaded(struct rpki_cache *cache, struct cache_node *node)
{
	return difftime(cache->startup_ts, node->attempt.ts) <= 0;
}

static int
cache_check(struct rpki_uri *url)
{
	int error;

	error = file_exists(uri_get_local(url));
	switch (error) {
	case 0:
		pr_val_debug("Offline mode, file is cached.");
		break;
	case ENOENT:
		pr_val_debug("Offline mode, file is not cached.");
		break;
	default:
		pr_val_debug("Offline mode, unknown result %d (%s)",
		    error, strerror(error));
	}

	return error;
}

/**
 * @ims and @changed only on HTTP.
 * @ims can be zero, which means "no IMS."
 * @changed can be NULL.
 */
int
cache_download(struct rpki_cache *cache, struct rpki_uri *uri, bool *changed,
    struct cachefile_notification ***notif)
{
	struct rpki_uri *url;
	struct cache_node *node;
	int error;

	if (changed != NULL)
		*changed = false;

	error = get_url(uri, cache->tal, &url);
	if (error)
		return error;

	node = find_node(cache, url);
	if (node != NULL) {
		if (was_recently_downloaded(cache, node)) {
			error = node->attempt.result;
			goto end;
		}
	} else {
		node = pzalloc(sizeof(struct cache_node));
		node->url = url;
		uri_refget(url);
		add_node(cache, node);
	}

	switch (uri_get_type(url)) {
	case UT_TA_HTTP:
	case UT_NOTIF:
	case UT_TMP:
		error = config_get_http_enabled()
		   ? http_download(url, node->success.ts, changed)
		   : cache_check(url);
		break;
	case UT_TA_RSYNC:
	case UT_RPP:
		error = config_get_rsync_enabled()
		    ? rsync_download(uri_get_global(url), uri_get_local(url), true)
		    : cache_check(url);
		break;
	default:
		pr_crit("URI type not downloadable: %d", uri_get_type(url));
	}

	node->attempt.ts = time(NULL);
	if (node->attempt.ts == (time_t) -1)
		pr_crit("time(NULL) returned (time_t) -1");
	node->attempt.result = error;
	if (!error) {
		node->success.happened = true;
		node->success.ts = node->attempt.ts;
	}

end:
	uri_refput(url);
	if (!error && (notif != NULL))
		*notif = &node->notif;
	return error;
}

static int
download(struct rpki_cache *cache, struct rpki_uri *uri, uris_dl_cb cb, void *arg)
{
	int error;

	pr_val_debug("Trying URL %s...", uri_get_global(uri));

	switch (uri_get_type(uri)) {
	case UT_TA_HTTP:
	case UT_TA_RSYNC:
	case UT_RPP:
		error = cache_download(cache, uri, NULL, NULL);
		break;
	case UT_NOTIF:
		error = rrdp_update(uri);
		break;
	default:
		pr_crit("URI type is not a legal alt candidate: %u", uri_get_type(uri));
	}

	return error ? 1 : cb(uri, arg);
}

static int
download_uris(struct rpki_cache *cache, struct uri_list *uris,
    enum uri_type type, uris_dl_cb cb, void *arg)
{
	struct rpki_uri **uri;
	int error;

	ARRAYLIST_FOREACH(uris, uri) {
		if (uri_get_type(*uri) == type) {
			error = download(cache, *uri, cb, arg);
			if (error <= 0)
				return error;
		}
	}

	return 1;
}

/**
 * Assumes all the URIs are URLs, and represent different ways to access the
 * same content.
 *
 * Sequentially (in the order dictated by their priorities) attempts to update
 * (in the cache) the content pointed by each URL.
 * If a download succeeds, calls cb on it. If cb succeeds, returns without
 * trying more URLs.
 *
 * If none of the URLs download and callback properly, attempts to find one
 * that's already cached, and callbacks it.
 */
int
cache_download_alt(struct rpki_cache *cache, struct uri_list *uris,
    enum uri_type http_type, enum uri_type rsync_type, uris_dl_cb cb, void *arg)
{
	struct rpki_uri **cursor, *uri;
	int error;

	if (config_get_http_priority() > config_get_rsync_priority()) {
		error = download_uris(cache, uris, http_type, cb, arg);
		if (error <= 0)
			return error;
		error = download_uris(cache, uris, rsync_type, cb, arg);
		if (error <= 0)
			return error;

	} else if (config_get_http_priority() < config_get_rsync_priority()) {
		error = download_uris(cache, uris, rsync_type, cb, arg);
		if (error <= 0)
			return error;
		error = download_uris(cache, uris, http_type, cb, arg);
		if (error <= 0)
			return error;

	} else {
		ARRAYLIST_FOREACH(uris, cursor) {
			error = download(cache, *cursor, cb, arg);
			if (error <= 0)
				return error;
		}
	}

	uri = cache_recover(cache, uris);
	return (uri != NULL) ? cb(uri, arg) : ESRCH;
}

/*
 * Highest to lowest priority:
 *
 * 1. Recent Success: !error, CNF_SUCCESS, high ts_success.
 * 2. Old Success: !error, CNF_SUCCESS, low ts_success.
 * 3. Previous Recent Success: error, CNF_SUCCESS, high ts_success.
 * 4. Previous Old Success: error, CNF_SUCCESS, old ts_success.
 * 5. No Success: !CNF_SUCCESS (completely unviable)
 */
static struct cache_node *
choose_better(struct cache_node *old, struct cache_node *new)
{
	if (!new->success.happened)
		return old;
	if (old == NULL)
		return new;

	/*
	 * We're gonna have to get subjective here.
	 * Should we prioritize a candidate that was successfully downloaded a
	 * long time ago (with no retries since), or one that failed recently?
	 * Both are terrible, but returning something is still better than
	 * returning nothing, because the validator might manage to salvage
	 * remnant cached ROAs that haven't expired yet.
	 */

	if (old->attempt.result && !new->attempt.result)
		return new;
	if (!old->attempt.result && new->attempt.result)
		return old;
	return (difftime(old->success.ts, new->success.ts) < 0) ? new : old;
}

struct uri_and_node {
	struct rpki_uri *uri;
	struct cache_node *node;
};

/* Separated because of unit tests. */
static void
__cache_recover(struct rpki_cache *cache, struct uri_list *uris,
    struct uri_and_node *best)
{
	struct rpki_uri **uri;
	struct rpki_uri *url;
	struct uri_and_node cursor;

	ARRAYLIST_FOREACH(uris, uri) {
		cursor.uri = *uri;

		if (get_url(cursor.uri, cache->tal, &url) != 0)
			continue;
		cursor.node = find_node(cache, url);
		uri_refput(url);
		if (cursor.node == NULL)
			continue;

		if (choose_better(best->node, cursor.node) == cursor.node)
			*best = cursor;
	}
}

struct rpki_uri *
cache_recover(struct rpki_cache *cache, struct uri_list *uris)
{
	struct uri_and_node best = { 0 };
	__cache_recover(cache, uris, &best);
	return best.uri;
}

void
cache_print(struct rpki_cache *cache)
{
	struct cache_node *node, *tmp;

	HASH_ITER(hh, cache->ht, node, tmp)
		printf("- %s (%s): %ssuccess error:%d\n",
		    uri_get_local(node->url),
		    uri_get_global(node->url),
		    node->success.happened ? "" : "!",
		    node->attempt.result);
}

static bool
is_node_fresh(struct cache_node *node, time_t epoch)
{
	/* TODO This is a startup; probably complicate this. */
	return difftime(epoch, node->attempt.ts) < 0;
}

static void
delete_node(struct rpki_cache *cache, struct cache_node *node)
{
	HASH_DEL(cache->ht, node);
	uri_refput(node->url);
	rrdp_notif_free(node->notif);
	free(node);
}

static void
delete_node_and_cage(struct rpki_cache *cache, struct cache_node *node)
{
	struct rpki_uri *cage;

	if (uri_get_type(node->url) == UT_NOTIF) {
		if (uri_create_cage(&cage, cache->tal, node->url) == 0) {
			pr_op_debug("Deleting cage %s.", uri_get_local(cage));
			file_rm_rf(uri_get_local(cage));
			uri_refput(cage);
		}
	}

	delete_node(cache, node);
}

static time_t
get_days_ago(int days)
{
	time_t tt_now, last_week;
	struct tm tm;
	int error;

	tt_now = time(NULL);
	if (tt_now == (time_t) -1)
		pr_crit("time(NULL) returned (time_t) -1.");
	if (localtime_r(&tt_now, &tm) == NULL) {
		error = errno;
		pr_crit("localtime_r(tt, &tm) returned error: %s",
		    strerror(error));
	}
	tm.tm_mday -= days;
	last_week = mktime(&tm);
	if (last_week == (time_t) -1)
		pr_crit("mktime(tm) returned (time_t) -1.");

	return last_week;
}

static void
cleanup_tmp(struct rpki_cache *cache, struct cache_node *node)
{
	enum uri_type type;
	char const *path;
	int error;

	type = uri_get_type(node->url);
	if (type != UT_NOTIF && type != UT_TMP)
		return;

	path = uri_get_local(node->url);
	pr_op_debug("Deleting temporal file '%s'.", path);
	error = file_rm_f(path);
	if (error)
		pr_op_err("Could not delete '%s': %s", path, strerror(error));

	if (type != UT_NOTIF)
		delete_node(cache, node);
}

static void
cleanup_node(struct rpki_cache *cache, struct cache_node *node,
    time_t last_week)
{
	char const *path;
	int error;

	path = uri_get_local(node->url);
	if (uri_get_type(node->url) == UT_NOTIF)
		goto skip_file;

	error = file_exists(path);
	switch (error) {
	case 0:
		break;
	case ENOENT:
		/* Node exists but file doesn't: Delete node */
		pr_op_debug("Node exists but file doesn't: %s", path);
		delete_node_and_cage(cache, node);
		return;
	default:
		pr_op_err("Trouble cleaning '%s'; stat() returned errno %d: %s",
		    uri_op_get_printable(node->url), error, strerror(error));
	}

skip_file:
	if (!is_node_fresh(node, last_week)) {
		pr_op_debug("Deleting expired cache element %s.", path);
		file_rm_rf(path);
		delete_node_and_cage(cache, node);
	}
}

/*
 * "Do not clean." List of URIs that should not be deleted from the cache.
 * Global because nftw doesn't have a generic argument.
 */
static struct uri_list dnc;
static pthread_mutex_t dnc_lock = PTHREAD_MUTEX_INITIALIZER;

static bool
is_cached(char const *_fpath)
{
	struct rpki_uri **node;
	char const *fpath, *npath;
	size_t c;

	/*
	 * This relies on paths being normalized, which is currently done by the
	 * URI constructors.
	 */

	ARRAYLIST_FOREACH(&dnc, node) {
		fpath = _fpath;
		npath = uri_get_local(*node);

		for (c = 0; fpath[c] == npath[c]; c++)
			if (fpath[c] == '\0')
				return true;
		if (fpath[c] == '\0' && npath[c] == '/')
			return true;
		if (npath[c] == '\0' && fpath[c] == '/')
			return true;
	}

	return false;
}

static int
delete_if_unknown(const char *fpath, const struct stat *sb, int typeflag,
    struct FTW *ftw)
{
	if (!is_cached(fpath)) {
		pr_op_debug("Deleting untracked file or directory %s.", fpath);
		errno = 0;
		if (remove(fpath) != 0)
			pr_op_err("Cannot delete '%s': %s", fpath, strerror(errno));
	}

	return 0;
}

static void
delete_unknown_files(struct rpki_cache *cache)
{
	struct cache_node *node, *tmp;
	struct rpki_uri *cage;
	struct path_builder pb;
	int error;

	error = pb_init_cache(&pb, cache->tal, TAL_METAFILE);
	if (error) {
		pr_op_err("Cannot delete unknown files from %s's cache: %s",
		    cache->tal, strerror(error));
		return;
	}

	mutex_lock(&dnc_lock);
	uris_init(&dnc);

	uris_add(&dnc, uri_create_cache(pb.string));
	HASH_ITER(hh, cache->ht, node, tmp) {
		uri_refget(node->url);
		uris_add(&dnc, node->url);

		if (uri_get_type(node->url) != UT_NOTIF)
			continue;

		if (uri_create_cage(&cage, cache->tal, node->url) != 0) {
			pr_op_err("Cannot generate %s's cage. I'm probably going to end up deleting it from the cache.",
			    uri_op_get_printable(node->url));
			continue;
		}
		uris_add(&dnc, cage);
	}

	pb_pop(&pb, true);
	/* TODO (performance) optimize that 32 */
	error = nftw(pb.string, delete_if_unknown, 32, FTW_PHYS);
	if (error)
		pr_op_warn("The cache cleanup ended prematurely with error code %d (%s)",
		    error, strerror(error));

	uris_cleanup(&dnc);
	mutex_unlock(&dnc_lock);

	pb_cleanup(&pb);
}

/*
 * Deletes unknown and old untraversed cached files, writes metadata into XML.
 */
static void
cache_cleanup(struct rpki_cache *cache)
{
	struct cache_node *node, *tmp;
	time_t last_week;

	pr_op_debug("Cleaning up temporal files.");
	HASH_ITER(hh, cache->ht, node, tmp)
		cleanup_tmp(cache, node);

	pr_op_debug("Cleaning up old abandoned cache files.");
	last_week = get_days_ago(7);
	HASH_ITER(hh, cache->ht, node, tmp)
		cleanup_node(cache, node, last_week);

	pr_op_debug("Cleaning up unknown cache files.");
	delete_unknown_files(cache);
}

void
cache_destroy(struct rpki_cache *cache)
{
	struct cache_node *node, *tmp;

	cache_cleanup(cache);
	write_tal_json(cache);

	HASH_ITER(hh, cache->ht, node, tmp)
		delete_node(cache, node);
	free(cache->tal);
	free(cache);
}<|MERGE_RESOLUTION|>--- conflicted
+++ resolved
@@ -8,14 +8,14 @@
 #include "common.h"
 #include "config.h"
 #include "configure_ac.h"
+#include "file.h"
+#include "json_util.h"
+#include "log.h"
+#include "rrdp.h"
 #include "data_structure/array_list.h"
 #include "data_structure/path_builder.h"
 #include "data_structure/uthash.h"
-#include "file.h"
 #include "http/http.h"
-#include "json_util.h"
-#include "log.h"
-#include "rrdp.h"
 #include "rsync/rsync.h"
 
 struct cache_node {
@@ -419,10 +419,9 @@
 	char const *type;
 	json_t *notification;
 
-<<<<<<< HEAD
-	json = json_object();
+	json = json_obj_new();
 	if (json == NULL)
-		enomem_panic();
+		return NULL;
 
 	switch (uri_get_type(node->url)) {
 	case UT_TA_RSYNC:
@@ -440,11 +439,6 @@
 	default:
 		goto cancel;
 	}
-=======
-	json = json_obj_new();
-	if (json == NULL)
-		return NULL;
->>>>>>> cdf9248f
 
 	if (json_add_str(json, TAGNAME_TYPE, type))
 		goto cancel;
@@ -452,16 +446,10 @@
 		goto cancel;
 	if (node->notif != NULL) {
 		notification = rrdp_notif2json(node->notif);
-		if (notification == NULL)
+		if (json_object_add(json, TAGNAME_NOTIF, notification))
 			goto cancel;
-		if (json_add_obj(json, TAGNAME_NOTIF, notification))
-			goto cancel;
-<<<<<<< HEAD
-	}
-	if (json_add_date(json, TAGNAME_ATTEMPT_TS, node->attempt.ts))
-=======
+	}
 	if (json_add_ts(json, TAGNAME_ATTEMPT_TS, node->attempt.ts))
->>>>>>> cdf9248f
 		goto cancel;
 	if (json_add_int(json, TAGNAME_ATTEMPT_ERR, node->attempt.result))
 		goto cancel;
@@ -505,10 +493,8 @@
 	struct json_t *json;
 
 	json = build_tal_json(cache);
-	if (json == NULL) {
-		pr_op_err("Unable to cache TAL's metadata; JSON conversion failed.");
+	if (json == NULL)
 		return;
-	}
 
 	filename = get_tal_json_filename(cache);
 	if (filename == NULL)
