--- conflicted
+++ resolved
@@ -49,12 +49,7 @@
     STACK_OF(X509_EXTENSION) const *);
 
 int cannot_decode(struct extension_metadata const *);
-<<<<<<< HEAD
 int validate_public_key_hash(X509 *, ASN1_OCTET_STRING *, char const *);
-int handle_aki(X509_EXTENSION *, void *);
-=======
-int validate_public_key_hash(X509 *, ASN1_OCTET_STRING *);
 int handle_aki(void *, void *);
->>>>>>> cdf9248f
 
 #endif /* SRC_EXTENSION_H_ */