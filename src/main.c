--- conflicted
+++ resolved
@@ -63,23 +63,16 @@
 	char *luri;
 	int error;
 
+	/* TODO this probably needs the state... */
+	error = download_files(guri);
+	if (error)
+		return error;
+
 	error = validation_prepare(&state, tal);
 	if (error)
 		return error;
 
-<<<<<<< HEAD
 	pr_debug_add("TAL URI %s {", guri);
-=======
-	error = download_files(uri);
-	if (error)
-		return error;
-
-	error = validation_create(&state, cert_file);
-	if (error)
-		goto end1;
-
-	pr_debug_add("TAL URI %s {", uri);
->>>>>>> 0d2f2bc8
 
 	if (!is_certificate(guri)) {
 		pr_err("TAL file does not point to a certificate. (Expected .cer, got '%s')",
@@ -113,16 +106,16 @@
 	if (argc < 3)
 		return pr_err("Repository path as first argument and TAL file as second argument, please.");
 
-	error = hash_init();
-	if (error)
-		return error;
-
 	if (argc >= 4)
 		is_rsync_active = false;
 
 	error = rsync_init(is_rsync_active);
 	if (error)
 		return error;
+
+	error = hash_init();
+	if (error)
+		return error; /* TODO revert rsync? */
 
 	add_rpki_oids();
 	thvar_init();
