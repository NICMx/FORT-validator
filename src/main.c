#include <err.h>
#include <errno.h>
#include <getopt.h>
#include <openssl/objects.h>

#include "common.h"
#include "config.h"
#include "debug.h"
#include "log.h"
#include "rpp.h"
#include "thread_var.h"
#include "toml_handler.h"
#include "object/certificate.h"
#include "object/manifest.h"
#include "object/tal.h"
#include "rsync/rsync.h"

/**
 * Registers the RPKI-specific OIDs in the SSL library.
 * LibreSSL needs it; not sure about OpenSSL.
 */
static void
add_rpki_oids(void)
{
	NID_rpkiManifest = OBJ_create("1.3.6.1.5.5.7.48.10",
	    "rpkiManifest",
	    "RPKI Manifest (RFC 6487)");
	printf("rpkiManifest registered. Its nid is %d.\n", NID_rpkiManifest);

	NID_signedObject = OBJ_create("1.3.6.1.5.5.7.48.11",
	    "signedObject",
	    "RPKI Signed Object (RFC 6487)");
	printf("signedObject registered. Its nid is %d.\n", NID_signedObject);

	NID_rpkiNotify = OBJ_create("1.3.6.1.5.5.7.48.13",
	    "rpkiNotify",
	    "RPKI Update Notification File (RFC 8182)");
	printf("rpkiNotify registered. Its nid is %d.\n", NID_rpkiNotify);

	NID_certPolicyRpki = OBJ_create("1.3.6.1.5.5.7.14.2",
	    "id-cp-ipAddr-asNumber (RFC 6484)",
	    "Certificate Policy (CP) for the Resource PKI (RPKI)");
	printf("certPolicyRpki registered. Its nid is %d.\n", NID_certPolicyRpki);

	/* TODO implement RFC 8360 */
	NID_certPolicyRpkiV2 = OBJ_create("1.3.6.1.5.5.7.14.3",
	    "id-cp-ipAddr-asNumber-v2 (RFC 8360)",
	    "Certificate Policy for Use with Validation Reconsidered in the RPKI");
	printf("certPolicyRpkiV2 registered. Its nid is %d.\n",
	    NID_certPolicyRpkiV2);
}

/**
 * Performs the whole validation walkthrough on uri @uri, which is assumed to
 * have been extracted from a TAL.
 */
static int
handle_tal_uri(struct tal *tal, struct rpki_uri const *uri)
{
	/*
	 * Because of the way the foreach iterates, this function must return
	 *
	 * - 0 on soft errors.
	 * - `> 0` on URI handled successfully.
	 * - `< 0` on hard errors.
	 *
	 * A "soft error" is "the connection to the preferred URI fails, or the
	 * retrieved CA certificate public key does not match the TAL public
	 * key." (RFC 7730)
	 *
	 * A "hard error" is any other error.
	 */

	struct validation *state;
	int error;

	error = download_files(uri);
	if (error)
		return 0;

	error = validation_prepare(&state, tal);
	if (error)
		return -abs(error);

	pr_debug_add("TAL URI %s {", uri->global);

	if (!uri_is_certificate(uri)) {
		pr_err("TAL file does not point to a certificate. (Expected .cer, got '%s')",
		    uri->global);
		error = -EINVAL;
		goto end;
	}

	error = certificate_traverse(NULL, uri, NULL, true);
	if (error) {
		switch (validation_pubkey_state(state)) {
		case PKS_INVALID:
			error = 0;
			break;
		case PKS_VALID:
		case PKS_UNTESTED:
			error = -abs(error);
			break;
		}
	} else {
		error = 1;
	}

end:
	validation_destroy(state);
	pr_debug_rm("}");
	return error;
}

<<<<<<< HEAD
static void
set_default_configuration(struct rpki_config *config)
{
	config->enable_rsync = true;
	config->shuffle_uris = false;
	config->local_repository = NULL;
	config->tal = NULL;
}

static int
handle_file_config(char *config_file, struct rpki_config *config)
{
	config->flag_config = false;

	return set_config_from_file(config_file, config);
}

static int
handle_args(int argc, char **argv, struct rpki_config *config)
{
	char *config_file;

	if (argc == 1) {
		return pr_err("Show usage"); /*TODO*/
	}
	if (strcasecmp(argv[1], "--configuration_file") == 0) {
		if (argc == 2) {
			return pr_err("--configuration_file requires a string "
			    "as argument.");
		}
		config_file = argv[2];
		argc -= 2;
		argv += 2;
		return handle_file_config(config_file, config);
	}

	return handle_flags_config(argc, argv, config);
=======
static int
parse_max_depth(struct rpki_config *config, char *str)
{
	/*
	 * It cannot be UINT_MAX, because then the actual number will overflow
	 * and will never be bigger than this.
	 */
	const unsigned int MAX = UINT_MAX - 1;
	unsigned long max_depth;

	errno = 0;
	max_depth = strtoul(str, NULL, 10);
	if (errno) {
		return pr_errno(errno,
		    "'%s' is not an unsigned integer, or is too big (max: %u)",
		    str, MAX);
	}

	if (max_depth > MAX)
		return pr_err("The number '%s' is too big (max: %u)", str, MAX);

	config->maximum_certificate_depth = max_depth;
	return 0;
}

static int
handle_args(int argc, char **argv)
{
	struct rpki_config config;
	int opt, error = 0;

	static struct option long_options[] = {
		{"tal", no_argument, NULL, 't'},
		{"local_repository", required_argument, NULL, 'l'},
		{"disable_rsync", no_argument, 0, 'r'},
		{"shuffle_uris", no_argument, 0, 's'},
		{0,0,0,}
	};

	config.disable_rsync = false;
	config.shuffle_uris = false;
	config.local_repository = NULL;
	config.tal = NULL;
	config.maximum_certificate_depth = 32;

	while ((opt = getopt_long(argc, argv, "t:l:rsm:", long_options, NULL))
	    != -1) {
		switch (opt) {
		case 't' :
			config.tal = optarg;
			break;
		case 'l' :
			config.local_repository = optarg;
			break;
		case 'r':
			config.disable_rsync = true;
			break;
		case 's':
			config.shuffle_uris = true;
			break;
		case 'm':
			error = parse_max_depth(&config, optarg);
			break;
		default:
			return pr_err("some usage hints.");/* TODO */
		}
	}

	if (config.tal == NULL) {
		fprintf(stderr, "Missing flag --tal <file>\n");
		error = -EINVAL;
	}
	if (config.local_repository == NULL) {
		fprintf(stderr, "Missing flag --local_repository <dir>\n");
		error = -EINVAL;
	}

	pr_debug("TAL file : %s", config.tal);
	pr_debug("Local repository : %s", config.local_repository);
	pr_debug("Disable rsync : %s", config.disable_rsync
	    ? "true" : "false");
	pr_debug("shuffle uris : %s", config.shuffle_uris
	    ? "true" : "false");
	pr_debug("Maximum certificate depth : %u",
	    config.maximum_certificate_depth);

	if (!error)
		config_set(&config);
	return error;
>>>>>>> 3e8eeb9e
}


int
main(int argc, char **argv)
{
	struct tal *tal;
	int error;

<<<<<<< HEAD
	set_default_configuration(&config);
	error = handle_args(argc, argv, &config);
=======
	error = handle_args(argc, argv);
>>>>>>> 3e8eeb9e
	if (error)
		return error;
	print_stack_trace_on_segfault();

<<<<<<< HEAD
	error = rsync_init(config.enable_rsync);
=======
	error = rsync_init();
>>>>>>> 3e8eeb9e
	if (error)
		return error;

	add_rpki_oids();
	thvar_init();
	fnstack_store();
	fnstack_push(config_get_tal());

	error = tal_load(config_get_tal(), &tal);
	if (!error) {
		if (config_get_shuffle_uris())
			tal_shuffle_uris(tal);
		error = foreach_uri(tal, handle_tal_uri);
		error = (error >= 0) ? 0 : error;
		tal_destroy(tal);
	}

	rsync_destroy();
	return error;
}<|MERGE_RESOLUTION|>--- conflicted
+++ resolved
@@ -112,28 +112,24 @@
 	return error;
 }
 
-<<<<<<< HEAD
-static void
-set_default_configuration(struct rpki_config *config)
-{
-	config->enable_rsync = true;
-	config->shuffle_uris = false;
-	config->local_repository = NULL;
-	config->tal = NULL;
-}
-
 static int
 handle_file_config(char *config_file, struct rpki_config *config)
 {
-	config->flag_config = false;
-
 	return set_config_from_file(config_file, config);
 }
 
 static int
-handle_args(int argc, char **argv, struct rpki_config *config)
+handle_args(int argc, char **argv)
 {
+	struct rpki_config config;
 	char *config_file;
+	int error;
+
+	config.enable_rsync = true;
+	config.local_repository = NULL;
+	config.maximum_certificate_depth = 32;
+	config.shuffle_uris = false;
+	config.tal = NULL;
 
 	if (argc == 1) {
 		return pr_err("Show usage"); /*TODO*/
@@ -146,101 +142,15 @@
 		config_file = argv[2];
 		argc -= 2;
 		argv += 2;
-		return handle_file_config(config_file, config);
+		error = handle_file_config(config_file, &config);
+	} else {
+		error = handle_flags_config(argc, argv, &config);
 	}
-
-	return handle_flags_config(argc, argv, config);
-=======
-static int
-parse_max_depth(struct rpki_config *config, char *str)
-{
-	/*
-	 * It cannot be UINT_MAX, because then the actual number will overflow
-	 * and will never be bigger than this.
-	 */
-	const unsigned int MAX = UINT_MAX - 1;
-	unsigned long max_depth;
-
-	errno = 0;
-	max_depth = strtoul(str, NULL, 10);
-	if (errno) {
-		return pr_errno(errno,
-		    "'%s' is not an unsigned integer, or is too big (max: %u)",
-		    str, MAX);
-	}
-
-	if (max_depth > MAX)
-		return pr_err("The number '%s' is too big (max: %u)", str, MAX);
-
-	config->maximum_certificate_depth = max_depth;
-	return 0;
-}
-
-static int
-handle_args(int argc, char **argv)
-{
-	struct rpki_config config;
-	int opt, error = 0;
-
-	static struct option long_options[] = {
-		{"tal", no_argument, NULL, 't'},
-		{"local_repository", required_argument, NULL, 'l'},
-		{"disable_rsync", no_argument, 0, 'r'},
-		{"shuffle_uris", no_argument, 0, 's'},
-		{0,0,0,}
-	};
-
-	config.disable_rsync = false;
-	config.shuffle_uris = false;
-	config.local_repository = NULL;
-	config.tal = NULL;
-	config.maximum_certificate_depth = 32;
-
-	while ((opt = getopt_long(argc, argv, "t:l:rsm:", long_options, NULL))
-	    != -1) {
-		switch (opt) {
-		case 't' :
-			config.tal = optarg;
-			break;
-		case 'l' :
-			config.local_repository = optarg;
-			break;
-		case 'r':
-			config.disable_rsync = true;
-			break;
-		case 's':
-			config.shuffle_uris = true;
-			break;
-		case 'm':
-			error = parse_max_depth(&config, optarg);
-			break;
-		default:
-			return pr_err("some usage hints.");/* TODO */
-		}
-	}
-
-	if (config.tal == NULL) {
-		fprintf(stderr, "Missing flag --tal <file>\n");
-		error = -EINVAL;
-	}
-	if (config.local_repository == NULL) {
-		fprintf(stderr, "Missing flag --local_repository <dir>\n");
-		error = -EINVAL;
-	}
-
-	pr_debug("TAL file : %s", config.tal);
-	pr_debug("Local repository : %s", config.local_repository);
-	pr_debug("Disable rsync : %s", config.disable_rsync
-	    ? "true" : "false");
-	pr_debug("shuffle uris : %s", config.shuffle_uris
-	    ? "true" : "false");
-	pr_debug("Maximum certificate depth : %u",
-	    config.maximum_certificate_depth);
 
 	if (!error)
 		config_set(&config);
+
 	return error;
->>>>>>> 3e8eeb9e
 }
 
 
@@ -250,21 +160,12 @@
 	struct tal *tal;
 	int error;
 
-<<<<<<< HEAD
-	set_default_configuration(&config);
-	error = handle_args(argc, argv, &config);
-=======
 	error = handle_args(argc, argv);
->>>>>>> 3e8eeb9e
 	if (error)
 		return error;
 	print_stack_trace_on_segfault();
 
-<<<<<<< HEAD
-	error = rsync_init(config.enable_rsync);
-=======
 	error = rsync_init();
->>>>>>> 3e8eeb9e
 	if (error)
 		return error;
 
