--- conflicted
+++ resolved
@@ -77,122 +77,28 @@
 	return error;
 }
 
-<<<<<<< HEAD
-static int
-parse_max_depth(struct rpki_config *config, char *str)
-{
-	/*
-	 * It cannot be UINT_MAX, because then the actual number will overflow
-	 * and will never be bigger than this.
-	 */
-	const unsigned int MAX = UINT_MAX - 1;
-	unsigned long max_depth;
-
-	errno = 0;
-	max_depth = strtoul(str, NULL, 10);
-	if (errno) {
-		return pr_errno(errno,
-		    "'%s' is not an unsigned integer, or is too big (max: %u)",
-		    str, MAX);
-	}
-
-	if (max_depth > MAX)
-		return pr_err("The number '%s' is too big (max: %u)", str, MAX);
-
-	config->maximum_certificate_depth = max_depth;
-	return 0;
-}
-
-static int
-handle_args(int argc, char **argv)
-{
-	struct rpki_config config;
-	int opt, error = 0;
-
-	static struct option long_options[] = {
-		{"tal", no_argument, NULL, 't'},
-		{"local_repository", required_argument, NULL, 'l'},
-		{"disable_rsync", no_argument, 0, 'r'},
-		{"shuffle_uris", no_argument, 0, 's'},
-		{0,0,0,}
-	};
-
-	config.disable_rsync = false;
-	config.shuffle_uris = false;
-	config.local_repository = NULL;
-	config.tal = NULL;
-	config.maximum_certificate_depth = 64;
-
-	while ((opt = getopt_long(argc, argv, "t:l:rsm:", long_options, NULL))
-	    != -1) {
-		switch (opt) {
-		case 't' :
-			config.tal = optarg;
-			break;
-		case 'l' :
-			config.local_repository = optarg;
-			break;
-		case 'r':
-			config.disable_rsync = true;
-			break;
-		case 's':
-			config.shuffle_uris = true;
-			break;
-		case 'm':
-			error = parse_max_depth(&config, optarg);
-			break;
-		default:
-			return pr_err("some usage hints.");/* TODO */
-		}
-	}
-
-	if (config.tal == NULL) {
-		fprintf(stderr, "Missing flag --tal <file>\n");
-		error = -EINVAL;
-	}
-	if (config.local_repository == NULL) {
-		fprintf(stderr, "Missing flag --local_repository <dir>\n");
-		error = -EINVAL;
-	}
-
-	pr_debug("TAL file : %s", config.tal);
-	pr_debug("Local repository : %s", config.local_repository);
-	pr_debug("Disable rsync : %s", config.disable_rsync
-	    ? "true" : "false");
-	pr_debug("shuffle uris : %s", config.shuffle_uris
-	    ? "true" : "false");
-	pr_debug("Maximum certificate depth : %u",
-	    config.maximum_certificate_depth);
-
-	if (!error)
-		config_set(&config);
-	return error;
-}
-
-=======
->>>>>>> 0b1e303d
 int
 main(int argc, char **argv)
 {
 	struct tal *tal;
 	int error;
 
+	print_stack_trace_on_segfault();
+
 	error = handle_flags_config(argc, argv);
 	if (error)
 		return error;
 
-	print_stack_trace_on_segfault();
-
 	error = rsync_init(config_get_enable_rsync());
 	if (error)
-		goto end;
+		goto end1;
 
 	error = nid_init();
 	if (error)
-		goto end;
+		goto end2;
 	error = extension_init();
 	if (error)
-		goto end;
+		goto end2;
 	thvar_init();
 	fnstack_store();
 	fnstack_push(config_get_tal());
@@ -211,9 +117,9 @@
 		tal_destroy(tal);
 	}
 
-end:
+end2:
 	rsync_destroy();
-end:
+end1:
 	free_rpki_config();
 	return error;
 }