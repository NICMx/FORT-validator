#include "json_util.h"

#include <errno.h>
#include <limits.h>
#include <time.h>

#include "log.h"

/*
 * Careful with this; several of the conversion specification characters
 * documented in the Linux man page are not actually portable.
 */
#define JSON_TS_FORMAT "%Y-%m-%dT%H:%M:%SZ"
#define JSON_TS_LEN 21 /* strlen("YYYY-mm-ddTHH:MM:SSZ") + 1 */

int
json_get_str(json_t *parent, char const *name, char const **result)
{
	json_t *child;

	*result = NULL;

	child = json_object_get(parent, name);
	if (child == NULL)
		return ENOENT;

	if (!json_is_string(child))
		return pr_op_err("Tag '%s' is not a JSON string.", name);

	*result = json_string_value(child);
	return 0;
}

static int
json_get_int_t(json_t *parent, char const *name, json_int_t *result)
{
	json_t *child;

	*result = 0;

	child = json_object_get(parent, name);
	if (child == NULL)
		return ENOENT;

	if (!json_is_integer(child))
		return pr_op_err("Tag '%s' is not a JSON integer.", name);

	*result = json_integer_value(child);
	return 0;
}

int
json_get_int(json_t *parent, char const *name, int *result)
{
	json_int_t json_int;
	int error;

	*result = 0;

	error = json_get_int_t(parent, name, &json_int);
	if (error)
		return error;
	if (json_int < INT_MIN || INT_MAX < json_int)
		return pr_op_err("Tag '%s' (%" JSON_INTEGER_FORMAT
		    ") is out of range [%d, %d].",
		    name, json_int, INT_MIN, INT_MAX);

	*result = json_int;
	return 0;
}

int
json_get_u32(json_t *parent, char const *name, uint32_t *result)
{
	json_int_t json_int;
	int error;

	*result = 0;

	error = json_get_int_t(parent, name, &json_int);
	if (error)
		return error;
	if (json_int < 0 || UINT32_MAX < json_int)
		return pr_op_err("Tag '%s' (%" JSON_INTEGER_FORMAT
		    ") is out of range [0, %u].",
		    name, json_int, UINT32_MAX);

	*result = json_int;
	return 0;
}

static int
str2tt(char const *str, time_t *tt)
{
	char const *consumed;
	struct tm tm;
	time_t time;
	int error;

	memset(&tm, 0, sizeof(tm));
	consumed = strptime(str, JSON_TS_FORMAT, &tm);
	if (consumed == NULL || (*consumed) != 0)
		return pr_op_err("String '%s' does not appear to be a timestamp.",
		    str);
	time = timegm(&tm);
	if (time == ((time_t) -1)) {
		error = errno;
		return pr_op_err("String '%s' does not appear to be a timestamp: %s",
		    str, strerror(error));
	}

	*tt = time;
	return 0;
}

int
json_get_ts(json_t *parent, char const *name, time_t *result)
{
	char const *str;
	int error;

	error = json_get_str(parent, name, &str);
	if (error)
		return error;

	return str2tt(str, result);
}

int
json_get_array(json_t *parent, char const *name, json_t **array)
{
	json_t *child;

	*array = NULL;

	child = json_object_get(parent, name);
	if (child == NULL)
		return ENOENT;

	if (!json_is_array(child))
		return pr_op_err("Tag '%s' is not a JSON array.", name);

	*array = child;
	return 0;
}

int
json_get_object(json_t *parent, char const *name, json_t **obj)
{
	json_t *child;

	*obj = NULL;

	child = json_object_get(parent, name);
	if (child == NULL)
		return ENOENT;

	if (!json_is_object(child))
		return pr_op_err("Tag '%s' is not a JSON object.", name);

	*obj = child;
	return 0;
}

/*
 * Any unknown members should be treated as errors, RFC8416 3.1:
 * "JSON members that are not defined here MUST NOT be used in SLURM
 * files. An RP MUST consider any deviations from the specifications to
 * be errors."
 */
bool
json_valid_members_count(json_t *object, size_t expected_size)
{
	return json_object_size(object) == expected_size;
}

int
json_add_int(json_t *parent, char const *name, int value)
{
	if (json_object_set_new(parent, name, json_integer(value)))
		return pr_op_err(
		    "Cannot convert %s '%d' to json; unknown cause.",
		    name, value
		);

	return 0;
}

int
json_add_str(json_t *parent, char const *name, char const *value)
{
	if (json_object_set_new(parent, name, json_string(value)))
		return pr_op_err(
		    "Cannot convert %s '%s' to json; unknown cause.",
		    name, value
		);

	return 0;
}

static int
tt2str(time_t tt, char *str)
{
	struct tm tmbuffer, *tm;

	memset(&tmbuffer, 0, sizeof(tmbuffer));
	tm = gmtime_r(&tt, &tmbuffer);
	if (tm == NULL)
		return errno;
	if (strftime(str, JSON_TS_LEN, JSON_TS_FORMAT, tm) == 0)
		return ENOSPC;

	return 0;
}

int
json_add_ts(json_t *parent, char const *name, time_t value)
{
	char str[JSON_TS_LEN];
	int error;

	error = tt2str(value, str);
	if (error) {
		pr_op_err("Cannot convert timestamp '%s' to json: %s",
		    name, strerror(error));
		return error;
	}

	if (json_object_set_new(parent, name, json_string(str)))
		return pr_op_err(
		    "Cannot convert timestamp '%s' to json; unknown cause.",
		    name
		);

	return 0;
}

<<<<<<< HEAD
int json_add_obj(json_t *parent, char const *name, json_t *value)
{
	if (json_object_set_new(parent, name, value))
		return pr_op_err("Cannot add '%s' to json; unknown cause.", name);

	return 0;
=======
#define OOM_PFX " Likely out of memory (but there is no contract)."

json_t *
json_obj_new(void)
{
	json_t *json = json_object();
	if (json == NULL)
		pr_op_err_st("Cannot create JSON object." OOM_PFX);
	return json;
}

json_t *
json_array_new(void)
{
	json_t *json = json_array();
	if (json == NULL)
		pr_op_err_st("Cannot create JSON array." OOM_PFX);
	return json;
}

json_t *
json_int_new(json_int_t value)
{
	json_t *json = json_integer(value);
	if (json == NULL)
		pr_op_err_st("Cannot create JSON integer '%lld'."
			     OOM_PFX, value);
	return json;
}

json_t *
json_str_new(const char *value)
{
	json_t *json = json_string(value);
	if (json == NULL)
		pr_op_err_st("Cannot create JSON string '%s'." OOM_PFX, value);
	return json;
}

json_t *
json_strn_new(const char *value, size_t len)
{
	json_t *json = json_stringn(value, len);
	if (json == NULL)
		pr_op_err_st("Cannot create JSON string '%.*s'."
			     OOM_PFX, (int)len, value);
	return json;
}

int
json_object_add(json_t *parent, char const *name, json_t *value)
{
	int res;

	if (value == NULL)
		return -1; /* Already messaged */

	res = json_object_set_new(parent, name, value);
	if (res == -1)
		pr_op_err_st("Cannot add JSON '%s' to parent; unknown error.",
			     name);
	return res;
}

int
json_array_add(json_t *array, json_t *node)
{
	int res;

	if (node == NULL)
		return -1; /* Already messaged */

	res = json_array_append_new(array, node);
	if (res == -1)
		pr_op_err_st("Cannot add JSON node to array; unknown error.");
	return res;
>>>>>>> cdf9248f
}<|MERGE_RESOLUTION|>--- conflicted
+++ resolved
@@ -235,14 +235,6 @@
 	return 0;
 }
 
-<<<<<<< HEAD
-int json_add_obj(json_t *parent, char const *name, json_t *value)
-{
-	if (json_object_set_new(parent, name, value))
-		return pr_op_err("Cannot add '%s' to json; unknown cause.", name);
-
-	return 0;
-=======
 #define OOM_PFX " Likely out of memory (but there is no contract)."
 
 json_t *
@@ -319,5 +311,4 @@
 	if (res == -1)
 		pr_op_err_st("Cannot add JSON node to array; unknown error.");
 	return res;
->>>>>>> cdf9248f
 }