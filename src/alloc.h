#ifndef SRC_ALLOC_H_
#define SRC_ALLOC_H_

#include <stddef.h>
#include <stdio.h>
#include <stdlib.h>
#include <string.h>
#include <strings.h>
#include <sys/types.h>
#include <unistd.h>

/* malloc(), but panic on allocation failure. */
void *pmalloc(size_t size);
/* malloc(), but panic on allocation failure, zeroize memory on success. */
void *pzalloc(size_t size);
/* calloc(), but panic on allocation failure. */
void *pcalloc(size_t nmemb, size_t size);
/* realloc(), but panic on allocation failure. */
void *prealloc(void *ptr, size_t size);

/* strdup(), but panic on allocation failure. */
char *pstrdup(char const *s);
<<<<<<< HEAD
char *pstrndup(char const *s, size_t size);
=======
/* strndup(), but panic on allocation failure. */
char *pstrndup(const char *s, size_t n);
>>>>>>> cdf9248f

#endif /* SRC_ALLOC_H_ */<|MERGE_RESOLUTION|>--- conflicted
+++ resolved
@@ -20,11 +20,7 @@
 
 /* strdup(), but panic on allocation failure. */
 char *pstrdup(char const *s);
-<<<<<<< HEAD
-char *pstrndup(char const *s, size_t size);
-=======
 /* strndup(), but panic on allocation failure. */
-char *pstrndup(const char *s, size_t n);
->>>>>>> cdf9248f
+char *pstrndup(char const *s, size_t n);
 
 #endif /* SRC_ALLOC_H_ */