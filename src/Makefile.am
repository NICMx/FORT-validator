--- conflicted
+++ resolved
@@ -25,9 +25,6 @@
 fort_SOURCES += random.h random.c
 fort_SOURCES += resource.h resource.c
 fort_SOURCES += rpp.h rpp.c
-fort_SOURCES += slurm_db.c slurm_db.h
-fort_SOURCES += slurm_loader.c slurm_loader.h
-fort_SOURCES += slurm_parser.c slurm_parser.h
 fort_SOURCES += sorted_array.h sorted_array.c
 fort_SOURCES += state.h state.c
 fort_SOURCES += str.h str.c
@@ -73,16 +70,7 @@
 fort_SOURCES += resource/ip6.h resource/ip6.c
 fort_SOURCES += resource/asn.h resource/asn.c
 
-<<<<<<< HEAD
 fort_SOURCES += rsync/rsync.h rsync/rsync.c
-=======
-fort_SOURCES += array_list.h
-fort_SOURCES += clients.c clients.h
-fort_SOURCES += common.c common.h
-fort_SOURCES += json_parser.c json_parser.h
-fort_SOURCES += notify.c notify.h
-fort_SOURCES += updates_daemon.c updates_daemon.h
->>>>>>> db69160d
 
 fort_SOURCES += rtr/err_pdu.c rtr/err_pdu.h
 fort_SOURCES += rtr/pdu_handler.c rtr/pdu_handler.h
