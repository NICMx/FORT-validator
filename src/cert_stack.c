#include "cert_stack.h"

#include <errno.h>
#include <sys/queue.h>

#include "log.h"
<<<<<<< HEAD
=======
#include "str_token.h"
>>>>>>> ab8a968c
#include "thread_var.h"
#include "types/str.h"

enum defer_node_type {
	DNT_SEPARATOR,
	DNT_CERT,
};

struct defer_node {
	enum defer_node_type type;

	/**
	 * This field is only relevant if @type == PCT_CERT.
	 * Do not dereference members otherwise.
	 */
	struct deferred_cert deferred;

	/** Used by certstack. Points to the next stacked certificate. */
	SLIST_ENTRY(defer_node) next;
};

SLIST_HEAD(defer_stack, defer_node);

struct serial_number {
	BIGNUM *number;
	char *file; /* File where this serial number was found. */
};

STATIC_ARRAY_LIST(serial_numbers, struct serial_number)

/**
 * Cached certificate data.
 */
struct metadata_node {
	struct cache_mapping map;
	struct resources *resources;
	/*
	 * Serial numbers of the children.
	 * This is an unsorted array list for two reasons: Certificates usually
	 * don't have many children, and I'm running out of time.
	 */
	struct serial_numbers serials;

	/** Used by certstack. Points to the next stacked certificate. */
	SLIST_ENTRY(metadata_node) next;
};

SLIST_HEAD(metadata_stack, metadata_node);

/**
 * This is the foundation through which we pull off our iterative traversal,
 * as opposed to a stack-threatening recursive one.
 *
 * It is a bunch of data that replaces the one that would normally be allocated
 * in the function stack.
 */
struct cert_stack {
	/**
	 * Defer stack. Certificates we haven't iterated through yet.
	 *
	 * Every time a certificate validates successfully, its children are
	 * stored here so they can be traversed later.
	 */
	struct defer_stack defers;

	/**
	 * x509 stack. Parents of the certificate we're currently iterating
	 * through.
	 * Formatted for immediate libcrypto consumption.
	 */
	STACK_OF(X509) *x509s;

	/**
	 * Stacked additional data to each @x509 certificate.
	 *
	 * (These two stacks should always have the same size. The reason why I
	 * don't combine them is because libcrypto's validation function needs
	 * the X509 stack, and I'm not creating it over and over again.)
	 *
	 * (This is a SLIST and not a STACK_OF because the OpenSSL stack
	 * implementation is different than the LibreSSL one, and the latter is
	 * seemingly not intended to be used outside of its library.)
	 */
	struct metadata_stack metas;
};

int
certstack_create(struct cert_stack **result)
{
	struct cert_stack *stack;

	stack = pmalloc(sizeof(struct cert_stack));

	stack->x509s = sk_X509_new_null();
	if (stack->x509s == NULL) {
		free(stack);
		return val_crypto_err("sk_X509_new_null() returned NULL");
	}

	SLIST_INIT(&stack->defers);
	SLIST_INIT(&stack->metas);

	*result = stack;
	return 0;
}

static void
defer_destroy(struct defer_node *defer)
{
	switch (defer->type) {
	case DNT_SEPARATOR:
		break;
	case DNT_CERT:
		rpp_refput(defer->deferred.pp);
		break;
	}

	free(defer);
}

static void
serial_cleanup(struct serial_number *serial)
{
	BN_free(serial->number);
	free(serial->file);
}

static void
meta_destroy(struct metadata_node *meta)
{
	resources_destroy(meta->resources);
	serial_numbers_cleanup(&meta->serials, serial_cleanup);
	free(meta);
}

void
certstack_destroy(struct cert_stack *stack)
{
	unsigned int stack_size;
	struct metadata_node *meta;
	struct defer_node *post;

	stack_size = 0;
	while (!SLIST_EMPTY(&stack->defers)) {
		post = SLIST_FIRST(&stack->defers);
		SLIST_REMOVE_HEAD(&stack->defers, next);
		defer_destroy(post);
		stack_size++;
	}
	pr_val_debug("Deleted %u deferred certificates.", stack_size);

	pr_val_debug("Deleting %d stacked x509s.", sk_X509_num(stack->x509s));
	sk_X509_pop_free(stack->x509s, X509_free);

	stack_size = 0;
	while (!SLIST_EMPTY(&stack->metas)) {
		meta = SLIST_FIRST(&stack->metas);
		SLIST_REMOVE_HEAD(&stack->metas, next);
		meta_destroy(meta);
		stack_size++;
	}
	pr_val_debug("Deleted %u metadatas.", stack_size);

	free(stack);
}

void
deferstack_push(struct cert_stack *stack, struct cache_mapping *map,
    struct rpp *pp)
{
	struct defer_node *node;

	node = pmalloc(sizeof(struct defer_node));

	node->type = DNT_CERT;
	node->deferred.map = *map;
	node->deferred.pp = pp;
	rpp_refget(pp);
	SLIST_INSERT_HEAD(&stack->defers, node, next);
}

static void
x509stack_pop(struct cert_stack *stack)
{
	X509 *cert;
	struct metadata_node *meta;

	cert = sk_X509_pop(stack->x509s);
	if (cert == NULL)
		pr_crit("Attempted to pop empty X509 stack");
	X509_free(cert);

	meta = SLIST_FIRST(&stack->metas);
	if (meta == NULL)
		pr_crit("Attempted to pop empty metadata stack");
	SLIST_REMOVE_HEAD(&stack->metas, next);
	meta_destroy(meta);
}

/**
 * Contract: Returns either 0 or -ENOENT. No other outcomes.
 */
int
deferstack_pop(struct cert_stack *stack, struct deferred_cert *result)
{
	struct defer_node *node;

again:	node = SLIST_FIRST(&stack->defers);
	if (node == NULL)
		return -ENOENT;

	if (node->type == DNT_SEPARATOR) {
		x509stack_pop(stack);

		SLIST_REMOVE_HEAD(&stack->defers, next);
		defer_destroy(node);
		goto again;
	}

	*result = node->deferred;
	rpp_refget(node->deferred.pp);

	SLIST_REMOVE_HEAD(&stack->defers, next);
	defer_destroy(node);
	return 0;
}

bool
deferstack_is_empty(struct cert_stack *stack)
{
	return SLIST_EMPTY(&stack->defers);
}

static int
init_resources(X509 *x509, enum rpki_policy policy, enum cert_type type,
    struct resources **_result)
{
	struct resources *result;
	int error;

	result = resources_create(policy, false);

	error = certificate_get_resources(x509, result, type);
	if (error)
		goto fail;

	/*
	 * rfc8630#section-2.3
	 * "The INR extension(s) of this TA MUST contain a non-empty set of
	 * number resources."
	 * The "It MUST NOT use the "inherit" form of the INR extension(s)"
	 * part is already handled in certificate_get_resources().
	 */
	if (type == CERTYPE_TA && resources_empty(result)) {
		error = pr_val_err("Trust Anchor certificate does not define any number resources.");
		goto fail;
	}

	*_result = result;
	return 0;

fail:
	resources_destroy(result);
	return error;
}

static struct defer_node *
create_separator(void)
{
	struct defer_node *result;

	result = pmalloc(sizeof(struct defer_node));
	result->type = DNT_SEPARATOR;

	return result;
}

/** Steals ownership of @x509 on success. */
int
x509stack_push(struct cert_stack *stack, struct cache_mapping *map, X509 *x509,
    enum rpki_policy policy, enum cert_type type)
{
	struct metadata_node *meta;
	struct defer_node *defer_separator;
	int ok;
	int error;

	meta = pmalloc(sizeof(struct metadata_node));

	meta->map = *map;
	serial_numbers_init(&meta->serials);

	error = init_resources(x509, policy, type, &meta->resources);
	if (error)
		goto cleanup_serial;

	defer_separator = create_separator();

	ok = sk_X509_push(stack->x509s, x509);
	if (ok <= 0) {
		error = val_crypto_err(
		    "Could not add certificate to trusted stack: %d", ok);
		goto destroy_separator;
	}

	SLIST_INSERT_HEAD(&stack->defers, defer_separator, next);
	SLIST_INSERT_HEAD(&stack->metas, meta, next);

	return 0;

destroy_separator:
	free(defer_separator);
	resources_destroy(meta->resources);
cleanup_serial:
	serial_numbers_cleanup(&meta->serials, serial_cleanup);
	free(meta);
	return error;
}

/**
 * This one is intended to revert a recent x509 push.
 * Reverts that particular push.
 *
 * (x509 stack elements are otherwise indirectly popped through
 * deferstack_pop().)
 */
void
x509stack_cancel(struct cert_stack *stack)
{
	struct defer_node *defer_separator;

	x509stack_pop(stack);

	defer_separator = SLIST_FIRST(&stack->defers);
	if (defer_separator == NULL)
		pr_crit("Attempted to pop empty defer stack");
	SLIST_REMOVE_HEAD(&stack->defers, next);
	defer_destroy(defer_separator);
}

X509 *
x509stack_peek(struct cert_stack *stack)
{
	return sk_X509_value(stack->x509s, sk_X509_num(stack->x509s) - 1);
}

/** Does not grab reference. */
struct cache_mapping *
x509stack_peek_map(struct cert_stack *stack)
{
	struct metadata_node *meta = SLIST_FIRST(&stack->metas);
	return (meta != NULL) ? &meta->map : NULL;
}

struct resources *
x509stack_peek_resources(struct cert_stack *stack)
{
	struct metadata_node *meta = SLIST_FIRST(&stack->metas);
	return (meta != NULL) ? meta->resources : NULL;
}

static char *
get_current_file_name(void)
{
	char const *file_name;

	file_name = fnstack_peek();
	if (file_name == NULL)
		pr_crit("The file name stack is empty.");

	return pstrdup(file_name);
}

/**
 * Intended to validate serial number uniqueness.
 * "Stores" the serial number in the current relevant certificate metadata,
 * and complains if there's a collision. That's all.
 *
 * This function will steal ownership of @number on success.
 */
void
x509stack_store_serial(struct cert_stack *stack, BIGNUM *number)
{
	struct metadata_node *meta;
	struct serial_number *cursor;
	struct serial_number duplicate;
	char *string;

	/* Remember to free @number if you return 0 but don't store it. */

	meta = SLIST_FIRST(&stack->metas);
	if (meta == NULL) {
		BN_free(number);
		return; /* The TA lacks siblings, so serial is unique. */
	}

	/*
	 * Note: This is is reported as a warning, even though duplicate serial
	 * numbers are clearly a violation of the RFC and common sense.
	 *
	 * But it cannot be simply upgraded into an error because we are
	 * realizing the problem too late; our traversal is depth-first, so we
	 * already approved the other bogus certificate and its children.
	 * (I don't think changing to a breath-first traversal would be a good
	 * idea; the RAM usage would skyrocket because, since we need the entire
	 * certificate path to the root to validate any certificate, we would
	 * end up having the entire tree loaded in memory by the time we're done
	 * traversing.)
	 *
	 * So instead of arbitrarily approving one certificate but not the
	 * other, we will accept both but report a warning.
	 *
	 * Also: It's pretty odd; a significant amount of certificates seem to
	 * be breaking this rule. Maybe we're the only ones catching it?
	 *
	 * TODO I haven't seen this warning in a while. Review.
	 */
	ARRAYLIST_FOREACH(&meta->serials, cursor) {
		if (BN_cmp(cursor->number, number) == 0) {
			BN2string(number, &string);
			pr_val_warn("Serial number '%s' is not unique. (Also found in '%s'.)",
			    string, cursor->file);
			BN_free(number);
			free(string);
			return;
		}
	}

	duplicate.number = number;
	duplicate.file = get_current_file_name();

	serial_numbers_add(&meta->serials, &duplicate);
}

STACK_OF(X509) *
certstack_get_x509s(struct cert_stack *stack)
{
	return stack->x509s;
}

int
certstack_get_x509_num(struct cert_stack *stack)
{
	return sk_X509_num(stack->x509s);
}<|MERGE_RESOLUTION|>--- conflicted
+++ resolved
@@ -4,10 +4,6 @@
 #include <sys/queue.h>
 
 #include "log.h"
-<<<<<<< HEAD
-=======
-#include "str_token.h"
->>>>>>> ab8a968c
 #include "thread_var.h"
 #include "types/str.h"
 
@@ -121,6 +117,8 @@
 	case DNT_SEPARATOR:
 		break;
 	case DNT_CERT:
+		free(defer->deferred.map.url);
+		free(defer->deferred.map.path);
 		rpp_refput(defer->deferred.pp);
 		break;
 	}
@@ -138,6 +136,8 @@
 static void
 meta_destroy(struct metadata_node *meta)
 {
+	free(meta->map.url);
+	free(meta->map.path);
 	resources_destroy(meta->resources);
 	serial_numbers_cleanup(&meta->serials, serial_cleanup);
 	free(meta);
@@ -183,7 +183,7 @@
 	node = pmalloc(sizeof(struct defer_node));
 
 	node->type = DNT_CERT;
-	node->deferred.map = *map;
+	node->deferred.map = *map; // XXX
 	node->deferred.pp = pp;
 	rpp_refget(pp);
 	SLIST_INSERT_HEAD(&stack->defers, node, next);
@@ -228,6 +228,7 @@
 	}
 
 	*result = node->deferred;
+//	uri_refget(node->deferred.uri); // XXX
 	rpp_refget(node->deferred.pp);
 
 	SLIST_REMOVE_HEAD(&stack->defers, next);
@@ -297,7 +298,7 @@
 
 	meta = pmalloc(sizeof(struct metadata_node));
 
-	meta->map = *map;
+	meta->map = *map; // XXX
 	serial_numbers_init(&meta->serials);
 
 	error = init_resources(x509, policy, type, &meta->resources);
@@ -323,6 +324,8 @@
 	resources_destroy(meta->resources);
 cleanup_serial:
 	serial_numbers_cleanup(&meta->serials, serial_cleanup);
+	free(meta->map.url);
+	free(meta->map.path);
 	free(meta);
 	return error;
 }
