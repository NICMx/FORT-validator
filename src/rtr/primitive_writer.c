--- conflicted
+++ resolved
@@ -1,25 +1,15 @@
 #include "primitive_writer.h"
 
-<<<<<<< HEAD
-char *
-write_int8(char *buf, uint8_t value)
-=======
 unsigned char *
-write_int8(unsigned char *buf, u_int8_t value)
->>>>>>> f838f5f2
+write_int8(unsigned char *buf, uint8_t value)
 {
 	buf[0] = value;
 	return buf + 1;
 }
 
 /** Big Endian. */
-<<<<<<< HEAD
-char *
-write_int16(char *buf, uint16_t value)
-=======
 unsigned char *
-write_int16(unsigned char *buf, u_int16_t value)
->>>>>>> f838f5f2
+write_int16(unsigned char *buf, uint16_t value)
 {
 	buf[0] = value >> 8;
 	buf[1] = value;
@@ -27,13 +17,8 @@
 }
 
 /** Big Endian. */
-<<<<<<< HEAD
-char *
-write_int32(char *buf, uint32_t value)
-=======
 unsigned char *
-write_int32(unsigned char *buf, u_int32_t value)
->>>>>>> f838f5f2
+write_int32(unsigned char *buf, uint32_t value)
 {
 	buf[0] = value >> 24;
 	buf[1] = value >> 16;
