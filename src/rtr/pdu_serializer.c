#include "pdu_serializer.h"

#include <stdlib.h>
#include <string.h>
#include "primitive_writer.h"

void
init_buffer(struct data_buffer *buffer)
{
	buffer->capacity = BUFFER_SIZE;
	buffer->data = malloc(BUFFER_SIZE);
}

void
free_buffer(struct data_buffer *buffer)
{
	free(buffer->data);
}

static size_t
<<<<<<< HEAD
serialize_pdu_header(struct pdu_header *header, uint16_t union_value, char *buf)
=======
serialize_pdu_header(struct pdu_header *header, u_int16_t union_value,
    unsigned char *buf)
>>>>>>> f838f5f2
{
	unsigned char *ptr;

	ptr = buf;
	ptr = write_int8(ptr, header->protocol_version);
	ptr = write_int8(ptr, header->pdu_type);
	ptr = write_int16(ptr, union_value);
	ptr = write_int32(ptr, header->length);

	return ptr - buf;
}

size_t
serialize_serial_notify_pdu(struct serial_notify_pdu *pdu, unsigned char *buf)
{
	size_t head_size;
	unsigned char *ptr;

	head_size = serialize_pdu_header(&pdu->header, pdu->header.m.session_id,
	    buf);

	ptr = buf + head_size;
	ptr = write_int32(ptr, pdu->serial_number);

	return ptr - buf;
}

size_t
serialize_cache_response_pdu(struct cache_response_pdu *pdu,
    unsigned char *buf)
{
	/* No payload to serialize */
	return serialize_pdu_header(&pdu->header, pdu->header.m.session_id,
	    buf);
}

size_t
serialize_ipv4_prefix_pdu(struct ipv4_prefix_pdu *pdu, unsigned char *buf)
{
	size_t head_size;
	unsigned char *ptr;

	head_size = serialize_pdu_header(&pdu->header, pdu->header.m.reserved,
	    buf);

	ptr = buf + head_size;
	ptr = write_int8(ptr, pdu->flags);
	ptr = write_int8(ptr, pdu->prefix_length);
	ptr = write_int8(ptr, pdu->max_length);
	ptr = write_int8(ptr, pdu->zero);
	ptr = write_in_addr(ptr, pdu->ipv4_prefix);
	ptr = write_int32(ptr, pdu->asn);

	return ptr - buf;
}

size_t
serialize_ipv6_prefix_pdu(struct ipv6_prefix_pdu *pdu, unsigned char *buf)
{
	size_t head_size;
	unsigned char *ptr;

	head_size = serialize_pdu_header(&pdu->header, pdu->header.m.reserved,
	    buf);

	ptr = buf + head_size;
	ptr = write_int8(ptr, pdu->flags);
	ptr = write_int8(ptr, pdu->prefix_length);
	ptr = write_int8(ptr, pdu->max_length);
	ptr = write_int8(ptr, pdu->zero);
	ptr = write_in6_addr(ptr, pdu->ipv6_prefix);
	ptr = write_int32(ptr, pdu->asn);

	return ptr - buf;
}

size_t
serialize_end_of_data_pdu(struct end_of_data_pdu *pdu, unsigned char *buf)
{
	size_t head_size;
	unsigned char *ptr;

	head_size = serialize_pdu_header(&pdu->header, pdu->header.m.session_id,
	    buf);

	ptr = buf + head_size;
	ptr = write_int32(ptr, pdu->serial_number);
	if (pdu->header.protocol_version == RTR_V1) {
		ptr = write_int32(ptr, pdu->refresh_interval);
		ptr = write_int32(ptr, pdu->retry_interval);
		ptr = write_int32(ptr, pdu->expire_interval);
	}

	return ptr - buf;
}

size_t
serialize_cache_reset_pdu(struct cache_reset_pdu *pdu, unsigned char *buf)
{
	/* No payload to serialize */
	return serialize_pdu_header(&pdu->header, pdu->header.m.reserved, buf);
}

/*
 * Don't forget to use 'header->reserved' to set flags
 */
size_t
serialize_router_key_pdu(struct router_key_pdu *pdu, unsigned char *buf)
{
	size_t head_size;
	unsigned char *ptr;
	int i;

	if (pdu->header.protocol_version == RTR_V0)
		return 0;

	head_size = serialize_pdu_header(&pdu->header, pdu->header.reserved,
	    buf);

	ptr = buf + head_size;

	for (i = 0; i < pdu->ski_len; i++)
		ptr = write_int8(ptr, pdu->ski[i]);

	ptr = write_int32(ptr, pdu->asn);

	for (i = 0; i < pdu->spki_len; i++)
		ptr = write_int8(ptr, pdu->spki[i]);

	return ptr - buf;
}

size_t
serialize_error_report_pdu(struct error_report_pdu *pdu, unsigned char *buf)
{
	struct pdu_header *err_pdu_header;
	size_t head_size;
	unsigned char *ptr;
	char *tmp_ptr;
	int i;

	head_size = serialize_pdu_header(&pdu->header, pdu->header.m.error_code,
	    buf);

	ptr = buf + head_size;

	ptr = write_int32(ptr, pdu->error_pdu_length);
	if (pdu->error_pdu_length > 0) {
		/* Set only the header of err PDU */
		err_pdu_header = (struct pdu_header *)pdu->erroneous_pdu;
		head_size = serialize_pdu_header(err_pdu_header,
		    err_pdu_header->m.reserved, ptr);
		ptr = ptr + head_size;
	}

	ptr = write_int32(ptr, pdu->error_message_length);
	tmp_ptr = pdu->error_message;
	for (i = 0; i < pdu->error_message_length; i++)
		ptr = write_int8(ptr, tmp_ptr[i]);

	return ptr - buf;
}<|MERGE_RESOLUTION|>--- conflicted
+++ resolved
@@ -18,12 +18,8 @@
 }
 
 static size_t
-<<<<<<< HEAD
-serialize_pdu_header(struct pdu_header *header, uint16_t union_value, char *buf)
-=======
-serialize_pdu_header(struct pdu_header *header, u_int16_t union_value,
+serialize_pdu_header(struct pdu_header *header, uint16_t union_value,
     unsigned char *buf)
->>>>>>> f838f5f2
 {
 	unsigned char *ptr;
 
@@ -140,7 +136,7 @@
 	if (pdu->header.protocol_version == RTR_V0)
 		return 0;
 
-	head_size = serialize_pdu_header(&pdu->header, pdu->header.reserved,
+	head_size = serialize_pdu_header(&pdu->header, pdu->header.m.reserved,
 	    buf);
 
 	ptr = buf + head_size;
