--- conflicted
+++ resolved
@@ -3,20 +3,10 @@
 
 #include <netinet/in.h>
 
-<<<<<<< HEAD
-char *write_int8(char *, uint8_t);
-char *write_int16(char *, uint16_t);
-char *write_int32(char *, uint32_t);
-char *write_in_addr(char *, struct in_addr);
-char *write_in6_addr(char *, struct in6_addr);
-=======
-__BEGIN_DECLS
-unsigned char *write_int8(unsigned char *, u_int8_t);
-unsigned char *write_int16(unsigned char *, u_int16_t);
-unsigned char *write_int32(unsigned char *, u_int32_t);
+unsigned char *write_int8(unsigned char *, uint8_t);
+unsigned char *write_int16(unsigned char *, uint16_t);
+unsigned char *write_int32(unsigned char *, uint32_t);
 unsigned char *write_in_addr(unsigned char *, struct in_addr);
 unsigned char *write_in6_addr(unsigned char *, struct in6_addr);
-__END_DECLS
->>>>>>> f838f5f2
 
 #endif /* RTR_PRIMITIVE_WRITER_H_ */