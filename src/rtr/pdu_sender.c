#include "rtr/pdu_sender.h"

#include <errno.h>
#include <poll.h>

#include "alloc.h"
#include "common.h"
#include "config.h"
#include "log.h"
#include "rtr/db/vrps.h"
#include "rtr/primitive_writer.h"

static unsigned char *
serialize_hdr(unsigned char *buf, uint8_t version, uint8_t type,
    uint16_t m, uint32_t length)
{
	buf = write_uint8(buf, version);
	buf = write_uint8(buf, type);
	buf = write_uint16(buf, m);
	buf = write_uint32(buf, length);
	return buf;
}

static int
print_poll_failure(struct pollfd *pfd)
{
	/*
	 * The main polling thread already logs relevant revents in sensible
	 * levels (see apply_pollfds()), so we'll just whine on debug.
	 */

	pr_op_debug("poll() returned revents '0x%02x'. This means", pfd->revents);
	if (pfd->revents & POLLHUP) {
		pr_op_debug("- 0x%02x: Peer hung up.", POLLHUP);
	}
	if (pfd->revents & POLLERR) {
		pr_op_debug("- 0x%02x: Read end was closed, or generic error.",
		    POLLERR);
	}
	if (pfd->revents & POLLNVAL) {
		/*
		 * In our case, this is perfectly normal. The main polling
		 * thread closed it while we were trying to write. Whatever.
		 */
		pr_op_debug("- 0x%02x: File Descriptor not open.", POLLNVAL);
	}

	/* Interrupt handler thread, but no need to raise alarms. */
	return -EINVAL;
}

static int
send_response(int fd, uint8_t pdu_type, unsigned char *data, size_t data_len)
{
	struct pollfd pfd;
	int error;

	pfd.fd = fd;
	pfd.events = POLLOUT;

	/*
	 * We need to poll before writing because the socket has O_NONBLOCK set.
	 * (And it needs O_NONBLOCK because of the main thread's read poll.)
	 */
	do {
		pfd.revents = 0;
		error = poll(&pfd, 1, -1);
		if (error < 0)
			return pr_op_err_st("poll() error: %d", error);
		if (error == 0)
			return pr_op_err_st("poll() returned 0, even though there's no timeout.");
		if (pfd.revents & (POLLHUP | POLLERR | POLLNVAL))
			return print_poll_failure(&pfd);
	} while (!(pfd.revents & POLLOUT));

	if (write(fd, data, data_len) < 0) {
		error = errno;
		pr_op_debug("Error sending %s to client: %s",
		    pdutype2str(pdu_type), strerror(error));
		return error;
	}

	return 0;
}

int
send_serial_notify_pdu(int fd, uint8_t version, serial_t start_serial)
{
	static const uint8_t type = PDU_TYPE_SERIAL_NOTIFY;
	static const uint32_t len = RTRPDU_SERIAL_NOTIFY_LEN;
	unsigned char data[RTRPDU_SERIAL_NOTIFY_LEN];
	unsigned char *buf;

	buf = serialize_hdr(data, version, type,
	    get_current_session_id(version), len);
	buf = write_uint32(buf, start_serial);

	return send_response(fd, type, data, len);
}

int
send_cache_reset_pdu(int fd, uint8_t version)
{
	static const uint8_t type = PDU_TYPE_CACHE_RESET;
	static const uint32_t len = RTRPDU_CACHE_RESET_LEN;
	unsigned char data[RTRPDU_CACHE_RESET_LEN];

	serialize_hdr(data, version, type, 0, len);

	return send_response(fd, type, data, len);
}

int
send_cache_response_pdu(int fd, uint8_t version)
{
	static const uint8_t type = PDU_TYPE_CACHE_RESPONSE;
	static const uint32_t len = RTRPDU_CACHE_RESPONSE_LEN;
	unsigned char data[RTRPDU_CACHE_RESPONSE_LEN];

<<<<<<< HEAD
	serialize_hdr(data, version, type, get_current_session_id(version), len);

	return send_response(fd, type, data, len);
}

=======
>>>>>>> 72af6c21
static int
send_ipv4_prefix_pdu(int fd, uint8_t version, struct vrp const *vrp,
    uint8_t flags)
{
	static const uint8_t type = PDU_TYPE_IPV4_PREFIX;
	static const uint32_t len = RTRPDU_IPV4_PREFIX_LEN;
	unsigned char data[RTRPDU_IPV4_PREFIX_LEN];
<<<<<<< HEAD
	unsigned char *buf;

	buf = serialize_hdr(data, version, type, 0, len);
	buf = write_uint8(buf, flags);
	buf = write_uint8(buf, vrp->prefix_length);
	buf = write_uint8(buf, vrp->max_prefix_length);
	buf = write_uint8(buf, 0);
	buf = write_in_addr(buf, vrp->prefix.v4);
	buf = write_uint32(buf, vrp->asn);

	return send_response(fd, type, data, len);
=======
	size_t len;

	set_header_values(&pdu.header, version, PDU_TYPE_IPV4_PREFIX, 0);
	pdu.header.length = RTRPDU_IPV4_PREFIX_LEN;

	pdu.flags = flags;
	pdu.prefix_length = vrp->prefix_length;
	pdu.max_length = vrp->max_prefix_length;
	pdu.zero = 0;
	pdu.ipv4_prefix = vrp->prefix.v4;
	pdu.asn = vrp->asn;

	len = serialize_ipv4_prefix_pdu(&pdu, data);
	if (len != RTRPDU_IPV4_PREFIX_LEN)
		pr_crit("Serialized IPv4 Prefix is %zu bytes.", len);

	return send_response(fd, pdu.header.pdu_type, data, len);
>>>>>>> 72af6c21
}

static int
send_ipv6_prefix_pdu(int fd, uint8_t version, struct vrp const *vrp,
    uint8_t flags)
{
	static const uint8_t type = PDU_TYPE_IPV6_PREFIX;
	static const uint32_t len = RTRPDU_IPV6_PREFIX_LEN;
	unsigned char data[RTRPDU_IPV6_PREFIX_LEN];
	unsigned char *buf;

	buf = serialize_hdr(data, version, PDU_TYPE_IPV6_PREFIX, 0, len);
	buf = write_uint8(buf, flags);
	buf = write_uint8(buf, vrp->prefix_length);
	buf = write_uint8(buf, vrp->max_prefix_length);
	buf = write_uint8(buf, 0);
	buf = write_in6_addr(buf, &vrp->prefix.v6);
	buf = write_uint32(buf, vrp->asn);

<<<<<<< HEAD
	return send_response(fd, type, data, len);
=======
	len = serialize_ipv6_prefix_pdu(&pdu, data);
	if (len != RTRPDU_IPV6_PREFIX_LEN)
		pr_crit("Serialized IPv6 Prefix is %zu bytes.", len);

	return send_response(fd, pdu.header.pdu_type, data, len);
>>>>>>> 72af6c21
}

int
send_prefix_pdu(int fd, uint8_t version, struct vrp const *vrp, uint8_t flags)
{
	switch (vrp->addr_fam) {
	case AF_INET:
		return send_ipv4_prefix_pdu(fd, version, vrp, flags);
	case AF_INET6:
		return send_ipv6_prefix_pdu(fd, version, vrp, flags);
	}

	return -EINVAL;
}

int
send_router_key_pdu(int fd, uint8_t version,
    struct router_key const *router_key, uint8_t flags)
{
	static const uint8_t type = PDU_TYPE_ROUTER_KEY;
	static const uint32_t len = RTRPDU_ROUTER_KEY_LEN;
	unsigned char data[RTRPDU_ROUTER_KEY_LEN];
	unsigned char *buf;

	if (version == RTR_V0)
		return 0;

	buf = serialize_hdr(data, version, type, flags << 8, len);
	memcpy(buf, router_key->ski, sizeof(router_key->ski));
	buf += sizeof(router_key->ski);
	buf = write_uint32(buf, router_key->as);
	memcpy(buf, router_key->spk, sizeof(router_key->spk));
	buf += sizeof(router_key->spk);

	return send_response(fd, type, data, len);
}

#define MAX(a, b) ((a > b) ? a : b)

int
send_end_of_data_pdu(int fd, uint8_t version, serial_t end_serial)
{
	static const uint8_t type = PDU_TYPE_END_OF_DATA;
	unsigned char data[
	    MAX(RTRPDU_END_OF_DATA_V1_LEN, RTRPDU_END_OF_DATA_V0_LEN)
	];
	unsigned char *buf;
	uint32_t len;

	len = (version == RTR_V1)
	    ? RTRPDU_END_OF_DATA_V1_LEN
	    : RTRPDU_END_OF_DATA_V0_LEN;
	buf = serialize_hdr(data, version, type,
	    get_current_session_id(version), len);

	buf = write_uint32(buf, end_serial);
	if (version == RTR_V1) {
		buf = write_uint32(buf, config_get_interval_refresh());
		buf = write_uint32(buf, config_get_interval_retry());
		buf = write_uint32(buf, config_get_interval_expire());
	}

	return send_response(fd, type, data, len);
}

static size_t
compute_error_pdu_len(struct rtr_buffer const *request)
{
	unsigned int result;

	if (request == NULL || request->bytes_len < RTR_HDR_LEN)
		return 0;

	result = (((unsigned int)(request->bytes[4])) << 24)
	       | (((unsigned int)(request->bytes[5])) << 16)
	       | (((unsigned int)(request->bytes[6])) <<  8)
	       | (((unsigned int)(request->bytes[7]))      );

	result = (result <= request->bytes_len) ? result : request->bytes_len;
	return (result <= RTRPDU_MAX_LEN) ? result : RTRPDU_MAX_LEN;
}

int
send_error_report_pdu(int fd, uint8_t version, uint16_t code,
    struct rtr_buffer const *request, char *message)
{
	static const uint8_t type = PDU_TYPE_ERROR_REPORT;
	unsigned char *data, *buf;
	size_t error_pdu_len;
	size_t error_msg_len;
	size_t len;
	int error;

	error_pdu_len = compute_error_pdu_len(request);
	error_msg_len = (message != NULL) ? strlen(message) : 0;
	len = rtrpdu_error_report_len(error_pdu_len, error_msg_len);
	data = pmalloc(len);

	buf = serialize_hdr(data, version, type, code, len);
	buf = write_uint32(buf, error_pdu_len);
	if (error_pdu_len > 0) {
		memcpy(buf, request->bytes, error_pdu_len);
		buf += error_pdu_len;
	}
	buf = write_uint32(buf, error_msg_len);
	if (error_msg_len > 0) {
		memcpy(buf, message, error_msg_len);
		buf += error_msg_len;
	}

	error = send_response(fd, type, data, len);
	free(data);
	return error;
}<|MERGE_RESOLUTION|>--- conflicted
+++ resolved
@@ -117,14 +117,11 @@
 	static const uint32_t len = RTRPDU_CACHE_RESPONSE_LEN;
 	unsigned char data[RTRPDU_CACHE_RESPONSE_LEN];
 
-<<<<<<< HEAD
 	serialize_hdr(data, version, type, get_current_session_id(version), len);
 
 	return send_response(fd, type, data, len);
 }
 
-=======
->>>>>>> 72af6c21
 static int
 send_ipv4_prefix_pdu(int fd, uint8_t version, struct vrp const *vrp,
     uint8_t flags)
@@ -132,7 +129,6 @@
 	static const uint8_t type = PDU_TYPE_IPV4_PREFIX;
 	static const uint32_t len = RTRPDU_IPV4_PREFIX_LEN;
 	unsigned char data[RTRPDU_IPV4_PREFIX_LEN];
-<<<<<<< HEAD
 	unsigned char *buf;
 
 	buf = serialize_hdr(data, version, type, 0, len);
@@ -144,25 +140,6 @@
 	buf = write_uint32(buf, vrp->asn);
 
 	return send_response(fd, type, data, len);
-=======
-	size_t len;
-
-	set_header_values(&pdu.header, version, PDU_TYPE_IPV4_PREFIX, 0);
-	pdu.header.length = RTRPDU_IPV4_PREFIX_LEN;
-
-	pdu.flags = flags;
-	pdu.prefix_length = vrp->prefix_length;
-	pdu.max_length = vrp->max_prefix_length;
-	pdu.zero = 0;
-	pdu.ipv4_prefix = vrp->prefix.v4;
-	pdu.asn = vrp->asn;
-
-	len = serialize_ipv4_prefix_pdu(&pdu, data);
-	if (len != RTRPDU_IPV4_PREFIX_LEN)
-		pr_crit("Serialized IPv4 Prefix is %zu bytes.", len);
-
-	return send_response(fd, pdu.header.pdu_type, data, len);
->>>>>>> 72af6c21
 }
 
 static int
@@ -182,15 +159,7 @@
 	buf = write_in6_addr(buf, &vrp->prefix.v6);
 	buf = write_uint32(buf, vrp->asn);
 
-<<<<<<< HEAD
-	return send_response(fd, type, data, len);
-=======
-	len = serialize_ipv6_prefix_pdu(&pdu, data);
-	if (len != RTRPDU_IPV6_PREFIX_LEN)
-		pr_crit("Serialized IPv6 Prefix is %zu bytes.", len);
-
-	return send_response(fd, pdu.header.pdu_type, data, len);
->>>>>>> 72af6c21
+	return send_response(fd, type, data, len);
 }
 
 int
