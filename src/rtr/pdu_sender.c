#include "pdu_sender.h"

#include <errno.h>
#include <stdbool.h>
#include <stdlib.h>
#include <string.h>
#include <unistd.h>
#include <sys/queue.h>

#include "clients.h"
#include "config.h"
#include "log.h"
#include "rtr/pdu_serializer.h"
#include "rtr/db/vrps.h"

/* IPvN PDUs length without header */
#define IPV4_PREFIX_LENGTH	12
#define IPV6_PREFIX_LENGTH	24

/* Max buffer size to serialize PDUs (maybe the largest are error PDUs) */
#define MAX_BUFFER_SIZE		1024

struct vrp_node {
	struct delta delta;
	SLIST_ENTRY(vrp_node) next;
};

/** Sorted list to filter deltas */
SLIST_HEAD(vrp_slist, vrp_node);

/*
 * Set all the header values, EXCEPT length field.
 */
static void
set_header_values(struct pdu_header *header, uint8_t type, uint16_t reserved)
{
	header->protocol_version = RTR_V0;
	header->pdu_type = type;
	header->m.reserved = reserved;
}

<<<<<<< HEAD
/* TODO Include Router Key PDU serials */
=======
static uint32_t
length_serial_notify_pdu(struct serial_notify_pdu *pdu)
{
	return HEADER_LENGTH + sizeof(pdu->serial_number);
}

static uint32_t
length_ipvx_prefix_pdu(bool isv4)
{
	return HEADER_LENGTH +
	    (isv4 ? IPV4_PREFIX_LENGTH : IPV6_PREFIX_LENGTH);
}

static uint32_t
length_end_of_data_pdu(struct end_of_data_pdu *pdu)
{
	uint32_t len;

	len = HEADER_LENGTH;
	len += sizeof(pdu->serial_number);
	if (pdu->header.protocol_version == RTR_V1) {
		len += sizeof(pdu->refresh_interval);
		len += sizeof(pdu->retry_interval);
		len += sizeof(pdu->expire_interval);
	}

	return len;
}

/* TODO (next iteration) Include Router Key PDU serials */
>>>>>>> db69160d
/**
 * static uint32_t
 * length_router_key_pdu(struct router_key_pdu *pdu)
 * {
 * 	return HEADER_LENGTH +
 * 	    pdu->ski_len + sizeof(pdu->asn) + pdu->spki_len;
 * }
 */

<<<<<<< HEAD
/*
 * TODO Needs some testing, this is just a beta version
 */
static int
send_large_response(int fd, struct data_buffer *buffer)
{
	unsigned char *tmp_buffer, *ptr;
	size_t buf_size, pending;
	int written;

	buf_size = buffer->capacity;
	pending = buffer->len;
	ptr = buffer->data;
	while (pending > 0) {
		tmp_buffer = calloc(pending, sizeof(unsigned char));
		if (tmp_buffer == NULL)
			return pr_enomem();

		memcpy(tmp_buffer, ptr, buf_size);

		written = write(fd, tmp_buffer, buf_size);
		free(tmp_buffer);
		if (written < 0)
			return pr_err("Error sending response");

		pending -= buf_size;
		ptr += buf_size;
		buf_size = pending > buffer->capacity ? buffer->capacity :
		    pending;
	}

	return 0;
=======
static uint32_t
length_error_report_pdu(struct error_report_pdu *pdu)
{
	return HEADER_LENGTH +
	    pdu->error_pdu_length + sizeof(pdu->error_pdu_length) +
	    pdu->error_message_length + sizeof(pdu->error_message_length);
>>>>>>> db69160d
}

static int
send_response(int fd, unsigned char *data, size_t data_len)
{
	int error;

	error = write(fd, data, data_len);
	if (error < 0)
		return pr_errno(errno, "Error sending response");

	return 0;
}


int
send_serial_notify_pdu(int fd, serial_t start_serial)
{
	struct serial_notify_pdu pdu;
<<<<<<< HEAD
	unsigned char data[RTRPDU_SERIAL_NOTIFY_LEN];
=======
	unsigned char data[MAX_BUFFER_SIZE];
>>>>>>> db69160d
	size_t len;

	set_header_values(&pdu.header, PDU_TYPE_SERIAL_NOTIFY,
	    get_current_session_id(RTR_V0));

	pdu.serial_number = start_serial;
	pdu.header.length = RTRPDU_SERIAL_NOTIFY_LEN;

	len = serialize_serial_notify_pdu(&pdu, data);
	if (len != RTRPDU_SERIAL_NOTIFY_LEN)
		return pr_crit("Serialized Serial Notify is %zu bytes.", len);

	return send_response(fd, data, len);
}

int
send_cache_reset_pdu(int fd)
{
	struct cache_reset_pdu pdu;
<<<<<<< HEAD
	unsigned char data[RTRPDU_CACHE_RESET_LEN];
=======
	unsigned char data[MAX_BUFFER_SIZE];
>>>>>>> db69160d
	size_t len;

	/* This PDU has only the header */
	set_header_values(&pdu.header, PDU_TYPE_CACHE_RESET, 0);
	pdu.header.length = RTRPDU_CACHE_RESET_LEN;

	len = serialize_cache_reset_pdu(&pdu, data);
	if (len != RTRPDU_CACHE_RESET_LEN)
		return pr_crit("Serialized Cache Reset is %zu bytes.", len);

	return send_response(fd, data, len);
}

int
send_cache_response_pdu(int fd)
{
	struct cache_response_pdu pdu;
<<<<<<< HEAD
	unsigned char data[RTRPDU_CACHE_RESPONSE_LEN];
=======
	unsigned char data[MAX_BUFFER_SIZE];
>>>>>>> db69160d
	size_t len;

	/* This PDU has only the header */
	set_header_values(&pdu.header, PDU_TYPE_CACHE_RESPONSE,
	    get_current_session_id(RTR_V0));
	pdu.header.length = RTRPDU_CACHE_RESPONSE_LEN;

	len = serialize_cache_response_pdu(&pdu, data);
	if (len != RTRPDU_CACHE_RESPONSE_LEN)
		return pr_crit("Serialized Cache Response is %zu bytes.", len);

	return send_response(fd, data, len);
}

static int
send_ipv4_prefix_pdu(int fd, struct vrp const *vrp, uint8_t flags)
{
	struct ipv4_prefix_pdu pdu;
<<<<<<< HEAD
	unsigned char data[RTRPDU_IPV4_PREFIX_LEN];
=======
	unsigned char data[MAX_BUFFER_SIZE];
>>>>>>> db69160d
	size_t len;

	set_header_values(&pdu.header, PDU_TYPE_IPV4_PREFIX, 0);
	pdu.header.length = RTRPDU_IPV4_PREFIX_LEN;

	pdu.flags = flags;
	pdu.prefix_length = vrp->prefix_length;
	pdu.max_length = vrp->max_prefix_length;
	pdu.zero = 0;
	pdu.ipv4_prefix = vrp->prefix.v4;
	pdu.asn = vrp->asn;

	len = serialize_ipv4_prefix_pdu(&pdu, data);
	if (len != RTRPDU_IPV4_PREFIX_LEN)
		return pr_crit("Serialized IPv4 Prefix is %zu bytes.", len);

	return send_response(fd, data, len);
}

static int
send_ipv6_prefix_pdu(int fd, struct vrp const *vrp, uint8_t flags)
{
	struct ipv6_prefix_pdu pdu;
<<<<<<< HEAD
	unsigned char data[RTRPDU_IPV6_PREFIX_LEN];
=======
	unsigned char data[MAX_BUFFER_SIZE];
>>>>>>> db69160d
	size_t len;

	set_header_values(&pdu.header, PDU_TYPE_IPV6_PREFIX, 0);
	pdu.header.length = RTRPDU_IPV6_PREFIX_LEN;

	pdu.flags = flags;
	pdu.prefix_length = vrp->prefix_length;
	pdu.max_length = vrp->max_prefix_length;
	pdu.zero = 0;
	pdu.ipv6_prefix = vrp->prefix.v6;
	pdu.asn = vrp->asn;

	len = serialize_ipv6_prefix_pdu(&pdu, data);
	if (len != RTRPDU_IPV6_PREFIX_LEN)
		return pr_crit("Serialized IPv6 Prefix is %zu bytes.", len);

	return send_response(fd, data, len);
}

int
send_prefix_pdu(int fd, struct vrp const *vrp, uint8_t flags)
{
	switch (vrp->addr_fam) {
	case AF_INET:
		return send_ipv4_prefix_pdu(fd, vrp, flags);
	case AF_INET6:
		return send_ipv6_prefix_pdu(fd, vrp, flags);
	}

	return -EINVAL;
}

static bool
vrp_equals(struct vrp const *left, struct vrp const *right)
{
	return left->asn == right->asn
	    && left->addr_fam == right->addr_fam
	    && left->prefix_length == right->prefix_length
	    && left->max_prefix_length == right->max_prefix_length
	    && ((left->addr_fam == AF_INET
	        && left->prefix.v4.s_addr == right->prefix.v4.s_addr)
	    || (left->addr_fam == AF_INET6
	    && IN6_ARE_ADDR_EQUAL(left->prefix.v6.s6_addr32,
	        right->prefix.v6.s6_addr32)));
}

static int
vrp_simply_send(struct delta const *delta, void *arg)
{
	int *fd = arg;
	return send_prefix_pdu(*fd, &delta->vrp, delta->flags);
}

/**
 * Remove the announcements/withdrawals that override each other.
 *
 * (Note: We're assuming the array is already duplicateless enough thanks to the
 * hash table.)
 */
static int
vrp_ovrd_remove(struct delta const *delta, void *arg)
{
	struct vrp_node *ptr;
	struct vrp_slist *filtered_vrps = arg;

	SLIST_FOREACH(ptr, filtered_vrps, next)
		if (vrp_equals(&delta->vrp, &ptr->delta.vrp) &&
		    delta->flags != ptr->delta.flags) {
			SLIST_REMOVE(filtered_vrps, ptr, vrp_node, next);
			free(ptr);
			return 0;
		}

	ptr = malloc(sizeof(struct vrp_node));
	if (ptr == NULL)
		return pr_enomem();

	ptr->delta = *delta;
	SLIST_INSERT_HEAD(filtered_vrps, ptr, next);
	return 0;
}

int
send_delta_pdus(int fd, struct deltas_db *deltas)
{
	struct vrp_slist filtered_vrps;
	struct delta_group *group;
	struct vrp_node *ptr;
	int error = 0;

	/*
	 * Short circuit: Entries that share serial are already guaranteed to
	 * not contradict each other, so no filtering required.
	 */
	if (deltas->len == 1) {
		group = &deltas->array[0];
		return deltas_foreach(group->serial, group->deltas,
		    vrp_simply_send, &fd);
	}

<<<<<<< HEAD
	/*
	 * Filter: Remove entries that cancel each other.
	 * (We'll have to build a separate list because the database nodes
	 * are immutable.)
	 */
=======
	/** Just 1 delta to send, no need to check for overridden PDUs */
	if (*common->start_serial == *common->end_serial - 1)
		return vrps_foreach_delta_roa(*common->start_serial,
		    *common->end_serial, send_prefix_pdu, common);

>>>>>>> db69160d
	SLIST_INIT(&filtered_vrps);
	ARRAYLIST_FOREACH(deltas, group) {
		error = deltas_foreach(group->serial, group->deltas,
		    vrp_ovrd_remove, &filtered_vrps);
		if (error)
			goto release_list;
	}

	/* Now send the filtered deltas */
	SLIST_FOREACH(ptr, &filtered_vrps, next) {
		error = send_prefix_pdu(fd, &ptr->delta.vrp, ptr->delta.flags);
		if (error)
			break;
	}

release_list:
	while (!SLIST_EMPTY(&filtered_vrps)) {
		ptr = filtered_vrps.slh_first;
		SLIST_REMOVE_HEAD(&filtered_vrps, next);
		free(ptr);
	}

	return error;
}

int
send_end_of_data_pdu(int fd, serial_t end_serial)
{
	struct end_of_data_pdu pdu;
<<<<<<< HEAD
	unsigned char data[RTRPDU_END_OF_DATA_LEN];
=======
	unsigned char data[MAX_BUFFER_SIZE];
>>>>>>> db69160d
	size_t len;
	int error;

	set_header_values(&pdu.header, PDU_TYPE_END_OF_DATA,
	    get_current_session_id(RTR_V0));
	pdu.header.length = RTRPDU_END_OF_DATA_LEN;

	pdu.serial_number = end_serial;
	if (pdu.header.protocol_version == RTR_V1) {
		pdu.refresh_interval = config_get_refresh_interval();
		pdu.retry_interval = config_get_retry_interval();
		pdu.expire_interval = config_get_expire_interval();
	}

	len = serialize_end_of_data_pdu(&pdu, data);
	if (len != RTRPDU_END_OF_DATA_LEN)
		return pr_crit("Serialized End of Data is %zu bytes.", len);

	error = send_response(fd, data, len);
	if (error)
		return error;

	clients_update_serial(fd, pdu.serial_number);
	return 0;
}

int
send_error_report_pdu(int fd, uint16_t code, struct rtr_request const *request,
    char *message)
{
	struct error_report_pdu pdu;
<<<<<<< HEAD
	unsigned char *data;
=======
	unsigned char data[MAX_BUFFER_SIZE];
>>>>>>> db69160d
	size_t len;
	int error;

	set_header_values(&pdu.header, PDU_TYPE_ERROR_REPORT, code);

	if (request != NULL) {
		pdu.error_pdu_length = (request->bytes_len > RTRPDU_MAX_LEN)
		    ? RTRPDU_MAX_LEN
		    : request->bytes_len;
		memcpy(pdu.erroneous_pdu, request->bytes, pdu.error_pdu_length);
	} else {
		pdu.error_pdu_length = 0;
	}

	pdu.error_message_length = (message != NULL) ? strlen(message) : 0;
	pdu.error_message = message;

	pdu.header.length = RTRPDU_HEADER_LEN
	    + 4 /* Length of Encapsulated PDU field */
	    + pdu.error_pdu_length
	    + 4 /* Length of Error Text field */
	    + pdu.error_message_length;

	data = malloc(pdu.header.length);
	if (data == NULL)
		return pr_enomem();

	len = serialize_error_report_pdu(&pdu, data);
	if (len != pdu.header.length) {
		error = pr_crit("Serialized Error Report PDU is %zu bytes, not the expected %u.",
		    len, pdu.header.length);
		goto end;
	}

	error = send_response(fd, data, len);

end:
	free(data);
	return error;
}<|MERGE_RESOLUTION|>--- conflicted
+++ resolved
@@ -17,8 +17,6 @@
 #define IPV4_PREFIX_LENGTH	12
 #define IPV6_PREFIX_LENGTH	24
 
-/* Max buffer size to serialize PDUs (maybe the largest are error PDUs) */
-#define MAX_BUFFER_SIZE		1024
 
 struct vrp_node {
 	struct delta delta;
@@ -39,40 +37,7 @@
 	header->m.reserved = reserved;
 }
 
-<<<<<<< HEAD
-/* TODO Include Router Key PDU serials */
-=======
-static uint32_t
-length_serial_notify_pdu(struct serial_notify_pdu *pdu)
-{
-	return HEADER_LENGTH + sizeof(pdu->serial_number);
-}
-
-static uint32_t
-length_ipvx_prefix_pdu(bool isv4)
-{
-	return HEADER_LENGTH +
-	    (isv4 ? IPV4_PREFIX_LENGTH : IPV6_PREFIX_LENGTH);
-}
-
-static uint32_t
-length_end_of_data_pdu(struct end_of_data_pdu *pdu)
-{
-	uint32_t len;
-
-	len = HEADER_LENGTH;
-	len += sizeof(pdu->serial_number);
-	if (pdu->header.protocol_version == RTR_V1) {
-		len += sizeof(pdu->refresh_interval);
-		len += sizeof(pdu->retry_interval);
-		len += sizeof(pdu->expire_interval);
-	}
-
-	return len;
-}
-
 /* TODO (next iteration) Include Router Key PDU serials */
->>>>>>> db69160d
 /**
  * static uint32_t
  * length_router_key_pdu(struct router_key_pdu *pdu)
@@ -82,49 +47,6 @@
  * }
  */
 
-<<<<<<< HEAD
-/*
- * TODO Needs some testing, this is just a beta version
- */
-static int
-send_large_response(int fd, struct data_buffer *buffer)
-{
-	unsigned char *tmp_buffer, *ptr;
-	size_t buf_size, pending;
-	int written;
-
-	buf_size = buffer->capacity;
-	pending = buffer->len;
-	ptr = buffer->data;
-	while (pending > 0) {
-		tmp_buffer = calloc(pending, sizeof(unsigned char));
-		if (tmp_buffer == NULL)
-			return pr_enomem();
-
-		memcpy(tmp_buffer, ptr, buf_size);
-
-		written = write(fd, tmp_buffer, buf_size);
-		free(tmp_buffer);
-		if (written < 0)
-			return pr_err("Error sending response");
-
-		pending -= buf_size;
-		ptr += buf_size;
-		buf_size = pending > buffer->capacity ? buffer->capacity :
-		    pending;
-	}
-
-	return 0;
-=======
-static uint32_t
-length_error_report_pdu(struct error_report_pdu *pdu)
-{
-	return HEADER_LENGTH +
-	    pdu->error_pdu_length + sizeof(pdu->error_pdu_length) +
-	    pdu->error_message_length + sizeof(pdu->error_message_length);
->>>>>>> db69160d
-}
-
 static int
 send_response(int fd, unsigned char *data, size_t data_len)
 {
@@ -137,16 +59,11 @@
 	return 0;
 }
 
-
 int
 send_serial_notify_pdu(int fd, serial_t start_serial)
 {
 	struct serial_notify_pdu pdu;
-<<<<<<< HEAD
 	unsigned char data[RTRPDU_SERIAL_NOTIFY_LEN];
-=======
-	unsigned char data[MAX_BUFFER_SIZE];
->>>>>>> db69160d
 	size_t len;
 
 	set_header_values(&pdu.header, PDU_TYPE_SERIAL_NOTIFY,
@@ -166,11 +83,7 @@
 send_cache_reset_pdu(int fd)
 {
 	struct cache_reset_pdu pdu;
-<<<<<<< HEAD
 	unsigned char data[RTRPDU_CACHE_RESET_LEN];
-=======
-	unsigned char data[MAX_BUFFER_SIZE];
->>>>>>> db69160d
 	size_t len;
 
 	/* This PDU has only the header */
@@ -188,11 +101,7 @@
 send_cache_response_pdu(int fd)
 {
 	struct cache_response_pdu pdu;
-<<<<<<< HEAD
 	unsigned char data[RTRPDU_CACHE_RESPONSE_LEN];
-=======
-	unsigned char data[MAX_BUFFER_SIZE];
->>>>>>> db69160d
 	size_t len;
 
 	/* This PDU has only the header */
@@ -211,11 +120,7 @@
 send_ipv4_prefix_pdu(int fd, struct vrp const *vrp, uint8_t flags)
 {
 	struct ipv4_prefix_pdu pdu;
-<<<<<<< HEAD
 	unsigned char data[RTRPDU_IPV4_PREFIX_LEN];
-=======
-	unsigned char data[MAX_BUFFER_SIZE];
->>>>>>> db69160d
 	size_t len;
 
 	set_header_values(&pdu.header, PDU_TYPE_IPV4_PREFIX, 0);
@@ -239,11 +144,7 @@
 send_ipv6_prefix_pdu(int fd, struct vrp const *vrp, uint8_t flags)
 {
 	struct ipv6_prefix_pdu pdu;
-<<<<<<< HEAD
 	unsigned char data[RTRPDU_IPV6_PREFIX_LEN];
-=======
-	unsigned char data[MAX_BUFFER_SIZE];
->>>>>>> db69160d
 	size_t len;
 
 	set_header_values(&pdu.header, PDU_TYPE_IPV6_PREFIX, 0);
@@ -344,19 +245,11 @@
 		    vrp_simply_send, &fd);
 	}
 
-<<<<<<< HEAD
 	/*
 	 * Filter: Remove entries that cancel each other.
 	 * (We'll have to build a separate list because the database nodes
 	 * are immutable.)
 	 */
-=======
-	/** Just 1 delta to send, no need to check for overridden PDUs */
-	if (*common->start_serial == *common->end_serial - 1)
-		return vrps_foreach_delta_roa(*common->start_serial,
-		    *common->end_serial, send_prefix_pdu, common);
-
->>>>>>> db69160d
 	SLIST_INIT(&filtered_vrps);
 	ARRAYLIST_FOREACH(deltas, group) {
 		error = deltas_foreach(group->serial, group->deltas,
@@ -386,11 +279,7 @@
 send_end_of_data_pdu(int fd, serial_t end_serial)
 {
 	struct end_of_data_pdu pdu;
-<<<<<<< HEAD
 	unsigned char data[RTRPDU_END_OF_DATA_LEN];
-=======
-	unsigned char data[MAX_BUFFER_SIZE];
->>>>>>> db69160d
 	size_t len;
 	int error;
 
@@ -422,11 +311,7 @@
     char *message)
 {
 	struct error_report_pdu pdu;
-<<<<<<< HEAD
 	unsigned char *data;
-=======
-	unsigned char data[MAX_BUFFER_SIZE];
->>>>>>> db69160d
 	size_t len;
 	int error;
 
