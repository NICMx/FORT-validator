--- conflicted
+++ resolved
@@ -68,18 +68,17 @@
 	return len;
 }
 
-<<<<<<< HEAD
+/* TODO Include Router Key PDU serials */
+/**
+ * static uint32_t
+ * length_router_key_pdu(struct router_key_pdu *pdu)
+ * {
+ * 	return HEADER_LENGTH +
+ * 	    pdu->ski_len + sizeof(pdu->asn) + pdu->spki_len;
+ * }
+ */
+
 static uint32_t
-=======
-static u_int32_t
-length_router_key_pdu(struct router_key_pdu *pdu)
-{
-	return HEADER_LENGTH +
-	    pdu->ski_len + sizeof(pdu->asn) + pdu->spki_len;
-}
-
-static u_int32_t
->>>>>>> f838f5f2
 length_error_report_pdu(struct error_report_pdu *pdu)
 {
 	return HEADER_LENGTH +
@@ -249,13 +248,8 @@
 	return send_response(common->fd, data, len);
 }
 
-<<<<<<< HEAD
 int
 send_prefix_pdu(struct vrp *vrp, void *arg)
-=======
-static int
-send_vrps_payload(struct sender_common *common)
->>>>>>> f838f5f2
 {
 	switch (vrp->addr_fam) {
 	case AF_INET:
@@ -278,81 +272,6 @@
 {
 	return vrps_foreach_delta_roa(*common->start_serial,
 	    *common->end_serial, send_prefix_pdu, common);
-}
-
-static int
-send_router_key_pdu(struct sender_common *common,
-    struct router_key *router_key)
-{
-	struct router_key_pdu pdu;
-	unsigned char data[BUFFER_SIZE];
-	size_t len;
-	u_int16_t reserved;
-
-	if (common->version == RTR_V0)
-		return 0;
-
-	reserved = 0;
-	/* Set the flags at the first 8 bits of reserved field */
-	reserved += (router_key->flags << 8);
-	set_header_values(&pdu.header, common->version, PDU_TYPE_ROUTER_KEY,
-	    reserved);
-
-	pdu.ski = router_key->ski;
-	pdu.ski_len = router_key->ski_len;
-	pdu.asn = router_key->asn;
-	pdu.spki = router_key->spki;
-	pdu.spki_len = router_key->spki_len;
-	pdu.header.length = length_router_key_pdu(&pdu);
-
-	len = serialize_router_key_pdu(&pdu, data);
-
-	return send_response(common->fd, data, len);
-}
-
-static int
-send_keys_payload(struct sender_common *common)
-{
-	struct router_key *router_keys, *ptr;
-	unsigned int len;
-	int error;
-
-	router_keys = malloc(sizeof(struct router_key));
-	if (router_keys == NULL) {
-		warn("Couldn't allocate Router Keys to send PDUs");
-		return -ENOMEM;
-	}
-	len = get_router_keys_delta(common->start_serial, common->end_serial,
-	    &router_keys);
-	if (len == 0)
-		goto end;
-
-	for (ptr = router_keys; (ptr - router_keys) < len; ptr++) {
-		error = send_router_key_pdu(common, ptr);
-		if (error) {
-			free(router_keys);
-			return error;
-		}
-	}
-end:
-	free(router_keys);
-	return 0;
-}
-
-int
-send_payload_pdus(struct sender_common *common)
-{
-	int error;
-
-	error = send_vrps_payload(common);
-	if (error)
-		return error;
-
-	error = send_keys_payload(common);
-	if (error)
-		return error;
-
-	return 0;
 }
 
 int
