#include "rtr.h"

#include <errno.h>
#include <netdb.h>
#include <pthread.h>
#include <signal.h>
#include <stdbool.h>
#include <stdio.h>
#include <stdlib.h>
#include <string.h>
#include <unistd.h>
#include <arpa/inet.h>
#include <sys/queue.h>

#include "config.h"
#include "clients.h"
#include "log.h"
#include "updates_daemon.h"
#include "rtr/err_pdu.h"
#include "rtr/pdu.h"

/* TODO (next iteration) Support both RTR v0 and v1 */
#define RTR_VERSION_SUPPORTED	RTR_V0

volatile bool loop;

struct thread_node {
	pthread_t tid;
	SLIST_ENTRY(thread_node) next;
};

SLIST_HEAD(thread_list, thread_node) threads;

static int
init_addrinfo(struct addrinfo **result)
{
	char const *hostname;
	char const *service;
	struct addrinfo hints;
	int error;

	memset(&hints, 0 , sizeof(hints));
	hints.ai_family = AF_UNSPEC;
	/* hints.ai_socktype = SOCK_DGRAM; */
	hints.ai_flags |= AI_PASSIVE;

	hostname = config_get_server_address();
	service = config_get_server_port();

	error = getaddrinfo(hostname, service, &hints, result);
	if (error)
		return pr_err("Could not infer a bindable address out of address '%s' and port '%s': %s",
		    (hostname != NULL) ? hostname : "any", service,
		    gai_strerror(error));

	return 0;
}


/*
 * Creates the socket that will stay put and wait for new connections started
 * from the clients.
 */
static int
create_server_socket(int *result)
{
	struct addrinfo *addrs;
	struct addrinfo *addr;
	int fd; /* "file descriptor" */
	int error;

	error = init_addrinfo(&addrs);
	if (error)
		return error;

	for (addr = addrs; addr != NULL; addr = addr->ai_next) {
		printf(
		    "Attempting to bind socket to address '%s', port '%s'.\n",
		    (addr->ai_canonname != NULL) ? addr->ai_canonname : "any",
		    config_get_server_port());

		fd = socket(addr->ai_family, SOCK_STREAM, 0);
		if (fd < 0) {
			pr_errno(errno, "socket() failed");
			continue;
		}

		if (bind(fd, addr->ai_addr, addr->ai_addrlen) < 0) {
			pr_errno(errno, "bind() failed");
			continue;
		}

		printf("Success.\n");
		freeaddrinfo(addrs);
		*result = fd;
		return 0; /* Happy path */
	}

	freeaddrinfo(addrs);
	return pr_err("None of the addrinfo candidates could be bound.");
}

/*
 * Arguments that the server socket thread will send to the client socket
 * threads whenever it creates them.
 */
struct thread_param {
	int	client_fd;
	struct sockaddr_storage client_addr;
};

enum verdict {
	/* No errors; continue happily. */
	VERDICT_SUCCESS,
	/* A temporal error just happened. Try again. */
	VERDICT_RETRY,
	/* "Stop whatever you're doing and return." */
	VERDICT_EXIT,
};

/*
 * Converts an error code to a verdict.
 * The error code is assumed to have been spewed by the `accept()` function.
 */
static enum verdict
handle_accept_result(int client_fd, int err)
{
	if (client_fd >= 0)
		return VERDICT_SUCCESS;

	/*
	 * Note: I can't just use a single nice switch because EAGAIN and
	 * EWOULDBLOCK are the same value in at least one supported system
	 * (Linux).
	 */

	/*
	 * TODO this `if` is a Linux quirk and should probably not exist in the
	 * BSDs. See `man 2 accept`.
	 */
	if (err == ENETDOWN || err == EPROTO || err == ENOPROTOOPT
	    || err == EHOSTDOWN || err == ENONET || err == EHOSTUNREACH
	    || err == EOPNOTSUPP || err == ENETUNREACH)
		return VERDICT_RETRY;

#pragma GCC diagnostic push
#pragma GCC diagnostic ignored "-Wlogical-op"
	if (err == EAGAIN || err == EWOULDBLOCK)
		return VERDICT_RETRY;
#pragma GCC diagnostic pop

	errno = err;
	pr_warn("Connection acceptor thread interrupted");
	return VERDICT_EXIT;
}

static void *
end_client(int client_fd, const struct pdu_metadata *meta, void *pdu)
{
	if (meta != NULL && pdu != NULL)
		meta->destructor(pdu);
	clients_forget(client_fd);
	return NULL;
}

/*
 * The client socket threads' entry routine.
 *
 * Please remember that this function needs to always release @param_void
 * before returning.
 */
static void *
client_thread_cb(void *param_void)
{
	struct thread_param param;
	struct pdu_metadata const *meta;
	void *pdu;
	int err;
	uint8_t rtr_version;

	memcpy(&param, param_void, sizeof(param));
	free(param_void);

	while (loop) { /* For each PDU... */
		err = pdu_load(param.client_fd, &pdu, &meta, &rtr_version);
		if (err)
			return end_client(param.client_fd, NULL, NULL);

		/* Protocol Version Negotiation */
		if (rtr_version != RTR_VERSION_SUPPORTED) {
			err_pdu_send(param.client_fd, RTR_VERSION_SUPPORTED,
			    ERR_PDU_UNSUP_PROTO_VERSION,
			    (struct pdu_header *) pdu, NULL);
			return end_client(param.client_fd, meta, pdu);
		}
		/* RTR Version ready, now update client */
		err = clients_add(param.client_fd, &param.client_addr,
		    rtr_version);
		if (err) {
			if (err == -ERTR_VERSION_MISMATCH) {
				err_pdu_send(param.client_fd, rtr_version,
				    (rtr_version == RTR_V0
				    ? ERR_PDU_UNSUP_PROTO_VERSION
				    : ERR_PDU_UNEXPECTED_PROTO_VERSION),
				    (struct pdu_header *) pdu, NULL);
			}
			return end_client(param.client_fd, meta, pdu);
		}

		err = meta->handle(param.client_fd, pdu);
		meta->destructor(pdu);
		if (err)
			return end_client(param.client_fd, NULL, NULL);
	}

	return NULL; /* Unreachable. */
}

/*
 * Waits for client connections and spawns threads to handle them.
 */
static int
handle_client_connections(int server_fd)
{
	struct sockaddr_storage client_addr;
	struct thread_param *arg;
	struct thread_node *new_thread;
	socklen_t sizeof_client_addr;
	pthread_attr_t attr;
	int client_fd;

	listen(server_fd, config_get_server_queue());

	sizeof_client_addr = sizeof(client_addr);

	do {
		client_fd = accept(server_fd, (struct sockaddr *)&client_addr,
		    &sizeof_client_addr);
		switch (handle_accept_result(client_fd, errno)) {
		case VERDICT_SUCCESS:
			break;
		case VERDICT_RETRY:
			continue;
		case VERDICT_EXIT:
			return 0;
		}

		/*
		 * Note: My gut says that errors from now on (even the unknown
		 * ones) should be treated as temporary; maybe the next
		 * accept() will work.
		 * So don't interrupt the thread when this happens.
		 */

		new_thread = malloc(sizeof(struct thread_node));
		if (new_thread == NULL) {
			pr_err("Couldn't create thread struct");
			close(client_fd);
			continue;
		}

		arg = malloc(sizeof(struct thread_param));
		if (arg == NULL) {
			warnx("Couldn't create thread_param struct");
			free(new_thread);
			close(client_fd);
			continue;
		}
		arg->client_fd = client_fd;
		arg->client_addr = client_addr;

		pthread_attr_init(&attr);
		pthread_attr_setdetachstate(&attr, PTHREAD_CREATE_JOINABLE);
		errno = pthread_create(&new_thread->tid, &attr,
		    client_thread_cb, arg);
		pthread_attr_destroy(&attr);
		if (errno) {
<<<<<<< HEAD
			pr_errno(errno, "Could not spawn the client's thread");
=======
			warn("Could not spawn the client's thread");
			/*
			 * It is not clear to me whether @arg should be freed
			 * here. We're supposed to have transferred its
			 * ownership to the thread.
			 * Maybe we should store it in @new_thread instead.
			 */
>>>>>>> f901aedd
			free(new_thread);
			close(client_fd);
			continue;
		}

		SLIST_INSERT_HEAD(&threads, new_thread, next);

	} while (true);

	return 0; /* Unreachable. */
}

static void
signal_handler(int signal, siginfo_t *info, void *param)
{
	/* Empty handler */
}

static int
init_signal_handler(void)
{
	struct sigaction act;
	int error;

	memset(&act, 0, sizeof act);
	sigemptyset(&act.sa_mask);
	act.sa_flags = SA_SIGINFO;
	act.sa_sigaction = signal_handler;

	error = sigaction(SIGINT, &act, NULL);
	if (error) {
		pr_errno(errno, "Error initializing signal handler");
		error = -errno;
	}
	return error;
}

/*
 * Starts the server, using the current thread to listen for RTR client
 * requests.
 *
 * This function blocks.
 */
int
rtr_listen(void)
{
	int server_fd; /* "file descriptor" */
	int error;

	error = create_server_socket(&server_fd);
	if (error)
		return error;

	/* Server ready, start updates thread */
	error = updates_daemon_start();
	if (error)
		return error;

	/* Init global vars */
	loop = true;
	SLIST_INIT(&threads);

	error = init_signal_handler();
	if (error)
		return error;

	return handle_client_connections(server_fd);
}

void
rtr_cleanup(void)
{
	struct thread_node *ptr;

	updates_daemon_destroy();

	/* Wait for threads to end gracefully */
	loop = false;
	while (!SLIST_EMPTY(&threads)) {
		ptr = SLIST_FIRST(&threads);
		SLIST_REMOVE_HEAD(&threads, next);
		pthread_kill(ptr->tid, SIGINT);
		pthread_join(ptr->tid, NULL);
		free(ptr);
	}
}<|MERGE_RESOLUTION|>--- conflicted
+++ resolved
@@ -48,10 +48,12 @@
 	service = config_get_server_port();
 
 	error = getaddrinfo(hostname, service, &hints, result);
-	if (error)
-		return pr_err("Could not infer a bindable address out of address '%s' and port '%s': %s",
+	if (error) {
+		pr_err("Could not infer a bindable address out of address '%s' and port '%s': %s",
 		    (hostname != NULL) ? hostname : "any", service,
 		    gai_strerror(error));
+		return error;
+	}
 
 	return 0;
 }
@@ -68,6 +70,8 @@
 	struct addrinfo *addr;
 	int fd; /* "file descriptor" */
 	int error;
+
+	*result = 0; /* Shuts up gcc */
 
 	error = init_addrinfo(&addrs);
 	if (error)
@@ -261,7 +265,7 @@
 
 		arg = malloc(sizeof(struct thread_param));
 		if (arg == NULL) {
-			warnx("Couldn't create thread_param struct");
+			pr_err("Couldn't create thread_param struct");
 			free(new_thread);
 			close(client_fd);
 			continue;
@@ -275,17 +279,13 @@
 		    client_thread_cb, arg);
 		pthread_attr_destroy(&attr);
 		if (errno) {
-<<<<<<< HEAD
 			pr_errno(errno, "Could not spawn the client's thread");
-=======
-			warn("Could not spawn the client's thread");
 			/*
 			 * It is not clear to me whether @arg should be freed
 			 * here. We're supposed to have transferred its
 			 * ownership to the thread.
 			 * Maybe we should store it in @new_thread instead.
 			 */
->>>>>>> f901aedd
 			free(new_thread);
 			close(client_fd);
 			continue;
