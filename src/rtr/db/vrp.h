#ifndef SRC_RTR_DB_VRP_H_
#define SRC_RTR_DB_VRP_H_

#include <stdint.h>
#include <netinet/in.h>
#include "address.h"
<<<<<<< HEAD
=======
#include "object/router_key.h"
>>>>>>> 78a6a70c

#define FLAG_WITHDRAWAL		0
#define FLAG_ANNOUNCEMENT	1

#define VRP_ASN_EQ(a, b)						\
	(a)->asn == (b)->asn

#define VRP_MAX_PREFIX_LEN_EQ(a, b)					\
	(a)->max_prefix_length == (b)->max_prefix_length

#define SAME_ADDR_FAM(a, b, fam)					\
	(a)->addr_fam == fam &&						\
	(b)->addr_fam == fam

#define VRP_PREFIX_V4_EQ(a, b)						\
	(SAME_ADDR_FAM(a, b, AF_INET) &&				\
	(a)->prefix.v4.s_addr == (b)->prefix.v4.s_addr &&		\
	(a)->prefix_length == (b)->prefix_length)

#define VRP_PREFIX_V4_COV(a, b)						\
	(SAME_ADDR_FAM(a, b, AF_INET) &&				\
	ipv4_covered(&(a)->prefix.v4, (a)->prefix_length,		\
	    &(b)->prefix.v4) &&						\
	(a)->prefix_length <= (b)->prefix_length)

#define VRP_PREFIX_V6_EQ(a, b)						\
	(SAME_ADDR_FAM(a, b, AF_INET6) &&				\
	IN6_ARE_ADDR_EQUAL(&(a)->prefix.v6, &(b)->prefix.v6) &&		\
	(a)->prefix_length == (b)->prefix_length)

#define VRP_PREFIX_V6_COV(a, b)						\
	(SAME_ADDR_FAM(a, b, AF_INET6) &&				\
	ipv6_covered(&(a)->prefix.v6, (a)->prefix_length,		\
	    &(b)->prefix.v6) &&						\
	(a)->prefix_length <= (b)->prefix_length)

#define VRP_PREFIX_EQ(a, b)						\
	(VRP_PREFIX_V4_EQ(a, b) || VRP_PREFIX_V6_EQ(a, b))

/* Checks if 'a' equals or covers 'b' */
#define VRP_PREFIX_COV(a, b)						\
	(VRP_PREFIX_V4_COV(a, b) || VRP_PREFIX_V6_COV(a, b))

#define VRP_EQ(a, b)							\
	(VRP_ASN_EQ(a, b) && VRP_PREFIX_EQ(a, b) && VRP_MAX_PREFIX_LEN_EQ(a, b))

typedef uint32_t serial_t;

struct vrp {
	uint32_t	asn;
	union {
		struct	in_addr v4;
		struct	in6_addr v6;
	} prefix;
	uint8_t	prefix_length;
	uint8_t	max_prefix_length;
	uint8_t	addr_fam;
};

struct delta_vrp {
	serial_t serial;
	struct vrp vrp;
	uint8_t flags;
};

struct delta_router_key {
	serial_t serial;
	struct router_key router_key;
	uint8_t flags;
};

typedef int (*vrp_foreach_cb)(struct vrp const *, void *);
typedef int (*router_key_foreach_cb)(struct router_key const *, void *);

typedef int (*delta_vrp_foreach_cb)(struct delta_vrp const *, void *);
typedef int (*delta_router_key_foreach_cb)(struct delta_router_key const *,
    void *);

#endif /* SRC_RTR_DB_VRP_H_ */<|MERGE_RESOLUTION|>--- conflicted
+++ resolved
@@ -4,10 +4,7 @@
 #include <stdint.h>
 #include <netinet/in.h>
 #include "address.h"
-<<<<<<< HEAD
-=======
 #include "object/router_key.h"
->>>>>>> 78a6a70c
 
 #define FLAG_WITHDRAWAL		0
 #define FLAG_ANNOUNCEMENT	1
