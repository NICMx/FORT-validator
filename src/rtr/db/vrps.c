--- conflicted
+++ resolved
@@ -140,6 +140,51 @@
 	return 0;
 }
 
+
+
+/**
+ * Reallocate the array of @db starting at @start, the length and capacity are
+ * calculated according to the new start.
+ */
+static void
+resize_deltas_db(struct deltas_db *db, struct delta *start)
+{
+	struct delta *tmp;
+
+	db->len -= (start - db->array);
+	while (db->len < db->capacity / 2)
+		db->capacity /= 2;
+	tmp = malloc(sizeof(struct delta) * db->capacity);
+	if (tmp == NULL) {
+		pr_enomem();
+		return;
+	}
+	memcpy(tmp, start, db->len * sizeof(struct delta));
+	free(db->array);
+	db->array = tmp;
+}
+
+static void
+vrps_purge(void)
+{
+	struct delta *d;
+	uint32_t min_serial;
+
+	min_serial = clients_get_min_serial();
+
+	/** Assume is ordered by serial, so get the new initial pointer */
+	ARRAYLIST_FOREACH(&state.deltas, d)
+		if (d->serial >= min_serial)
+			break;
+
+	/** Is the first element or reached end, nothing to purge */
+	if (d == state.deltas.array ||
+	    (d - state.deltas.array) == state.deltas.len)
+		return;
+
+	resize_deltas_db(&state.deltas, d);
+}
+
 int
 vrps_update(bool *changed)
 {
@@ -159,14 +204,6 @@
 
 	rwlock_write_lock(&lock);
 
-<<<<<<< HEAD
-	if (new_deltas != NULL) {
-		new_delta.serial = state.current_serial;
-		new_delta.deltas = new_deltas;
-		error = deltas_db_add(&state.deltas, &new_delta);
-		if (error)
-			goto end;
-=======
 	if (state.base != NULL) {
 		error = compute_deltas(state.base, new_base, &deltas);
 		if (error) {
@@ -179,7 +216,7 @@
 			goto revert_deltas; /* error == 0 is good */
 		}
 
-		deltas_node.serial = state.current_serial + 1;
+		deltas_node.serial = state.current_serial;
 		deltas_node.deltas = deltas;
 		error = deltas_db_add(&state.deltas, &deltas_node);
 		if (error) {
@@ -192,7 +229,9 @@
 		 * to release the lock ASAP.
 		 */
 		old_base = state.base;
->>>>>>> 39f83b08
+
+		/** Remove unnecessary deltas */
+		vrps_purge();
 	}
 
 	*changed = true;
@@ -322,58 +361,6 @@
 	return error;
 }
 
-/**
- * Reallocate the array of @db starting at @start, the length and capacity are
- * calculated according to the new start.
- */
-static void
-resize_deltas_db(struct deltas_db *db, struct delta *start)
-{
-	struct delta *tmp;
-
-	db->len -= (start - db->array);
-	while (db->len < db->capacity / 2)
-		db->capacity /= 2;
-	tmp = malloc(sizeof(struct delta) * db->capacity);
-	if (tmp == NULL) {
-		pr_enomem();
-		return;
-	}
-	memcpy(tmp, start, db->len * sizeof(struct delta));
-	free(db->array);
-	db->array = tmp;
-}
-
-void
-vrps_purge(void)
-{
-	struct delta *d;
-	uint32_t min_serial;
-	int error;
-
-	min_serial = clients_get_min_serial();
-	error = rwlock_read_lock(&lock);
-	if (error) {
-		pr_err("Couldn't lock deltas DB to purge it");
-		return;
-	}
-
-	/** Assume is ordered by serial, so get the new initial pointer */
-	ARRAYLIST_FOREACH(&state.deltas, d)
-		if (d->serial >= min_serial)
-			break;
-
-	/** Is the first element or reached end, nothing to purge */
-	if (d == state.deltas.array ||
-	    (d - state.deltas.array) == state.deltas.len)
-		goto rlock_succeed;
-
-	resize_deltas_db(&state.deltas, d);
-
-rlock_succeed:
-	rwlock_unlock(&lock);
-}
-
 int
 get_last_serial_number(uint32_t *result)
 {
