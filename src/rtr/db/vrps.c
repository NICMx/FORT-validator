#include "vrps.h"

#include <pthread.h>
#include <time.h>
#include "clients.h"
#include "common.h"
#include "object/tal.h"
#include "rtr/db/roa_table.h"
#include "slurm/slurm_loader.h"

/*
 * Storage of VRPs (term taken from RFC 6811 "Validated ROA Payload") and
 * Serials that contain such VRPs
 */

#define START_SERIAL		0

DEFINE_ARRAY_LIST_FUNCTIONS(deltas_db, struct delta_group, )

struct state {
	/**
	 * All the current valid ROAs.
	 *
	 * Can be NULL, so handle gracefully.
	 * (We use this to know we're supposed to generate a @deltas entry
	 * during the current iteration.)
	 */
	struct roa_table *base;
	/** ROA changes to @base over time. */
	struct deltas_db deltas;

	/*
	 * TODO (whatever) Maybe rename this. It's not really the current
	 * serial; it's the next one.
	 */
	serial_t current_serial;
	uint16_t v0_session_id;
	uint16_t v1_session_id;
	time_t last_modified_date;
} state;

/** Read/write lock, which protects @state and its inhabitants. */
static pthread_rwlock_t lock;

void
deltagroup_cleanup(struct delta_group *group)
{
	deltas_put(group->deltas);
}

int
vrps_init(void)
{
	int error;

	state.base = NULL;
	deltas_db_init(&state.deltas);

	/*
	 * Use the same start serial, the session ID will avoid
	 * "desynchronization" (more at RFC 6810 'Glossary' and
	 * 'Fields of a PDU')
	 */
	state.current_serial = START_SERIAL;
	/* Get the bits that'll fit in session_id */
	state.v0_session_id = time(NULL) & 0xFFFF;
	/* Minus 1 to prevent same ID */
	state.v1_session_id = (state.v0_session_id != 0)
	    ? (state.v0_session_id - 1)
	    : (0xFFFFu);

	error = pthread_rwlock_init(&lock, NULL);
	if (error) {
		deltas_db_cleanup(&state.deltas, deltagroup_cleanup);
		return pr_errno(error, "pthread_rwlock_init() errored");
	}

	return 0;
}

void
vrps_destroy(void)
{
	if (state.base != NULL)
		roa_table_destroy(state.base);
	deltas_db_cleanup(&state.deltas, deltagroup_cleanup);
	pthread_rwlock_destroy(&lock); /* Nothing to do with error code */
}

static int
__merge(void *dst, void *src)
{
	return rtrhandler_merge(dst, src);
}

static int
__reset(void *arg)
{
	return rtrhandler_reset(arg);
}

int
__handle_roa_v4(uint32_t as, struct ipv4_prefix const *prefix,
    uint8_t max_length, void *arg)
{
	return rtrhandler_handle_roa_v4(arg, as, prefix, max_length);
}

int
__handle_roa_v6(uint32_t as, struct ipv6_prefix const * prefix,
    uint8_t max_length, void *arg)
{
	return rtrhandler_handle_roa_v6(arg, as, prefix, max_length);
}

static int
__perform_standalone_validation(struct roa_table **result)
{
	struct roa_table *roas, *global_roas;
	struct validation_handler validation_handler;
	int error;

	roas = roa_table_create();
	if (roas == NULL)
		return pr_enomem();

	global_roas = roa_table_create();
	if (global_roas == NULL) {
		roa_table_destroy(roas);
		return pr_enomem();
	}

	validation_handler.merge = __merge;
	validation_handler.merge_arg = global_roas;
	validation_handler.reset = __reset;
	validation_handler.traverse_down = NULL;
	validation_handler.traverse_up = NULL;
	validation_handler.handle_roa_v4 = __handle_roa_v4;
	validation_handler.handle_roa_v6 = __handle_roa_v6;
	validation_handler.arg = roas;

	error = perform_standalone_validation(&validation_handler);
	roa_table_destroy(roas);
	if (error) {
		roa_table_destroy(global_roas);
		return error;
	}

	*result = global_roas;
	return 0;
}

/**
 * Reallocate the array of @db starting at @start, the length and capacity are
 * calculated according to the new start.
 */
static void
resize_deltas_db(struct deltas_db *db, struct delta_group *start)
{
<<<<<<< HEAD
	struct delta_group *tmp;
=======
	struct delta *tmp, *ptr;
>>>>>>> db69160d

	db->len -= (start - db->array);
	while (db->len < db->capacity / 2)
		db->capacity /= 2;
	tmp = malloc(sizeof(struct delta_group) * db->capacity);
	if (tmp == NULL) {
		pr_enomem();
		return;
	}
<<<<<<< HEAD
	memcpy(tmp, start, db->len * sizeof(struct delta_group));
=======
	memcpy(tmp, start, db->len * sizeof(struct delta));
	/* Release memory allocated */
	for (ptr = db->array; ptr < start; ptr++)
		deltas_destroy(ptr->deltas);
>>>>>>> db69160d
	free(db->array);
	db->array = tmp;
}

static void
vrps_purge(void)
{
	struct delta_group *group;
	uint32_t min_serial;

	min_serial = clients_get_min_serial();

	/** Assume is ordered by serial, so get the new initial pointer */
	ARRAYLIST_FOREACH(&state.deltas, group)
		if (group->serial >= min_serial)
			break;

	/** Is the first element or reached end, nothing to purge */
	if (group == state.deltas.array ||
	    (group - state.deltas.array) == state.deltas.len)
		return;

	resize_deltas_db(&state.deltas, group);
}

int
vrps_update(bool *changed)
{
	struct roa_table *old_base;
	struct roa_table *new_base;
	struct deltas *deltas; /* Deltas in raw form */
	struct delta_group deltas_node; /* Deltas in database node form */
	int error;

	*changed = false;
	old_base = NULL;
	new_base = NULL;

	error = __perform_standalone_validation(&new_base);
	if (error)
		return error;

	rwlock_write_lock(&lock);

	error = slurm_apply(new_base);
	if (error) {
		rwlock_unlock(&lock);
		goto revert_base;
	}

	if (state.base != NULL) {
		error = compute_deltas(state.base, new_base, &deltas);
		if (error) {
			rwlock_unlock(&lock);
			goto revert_base;
		}

		if (deltas_is_empty(deltas)) {
			rwlock_unlock(&lock);
			goto revert_deltas; /* error == 0 is good */
		}

		deltas_node.serial = state.current_serial;
		deltas_node.deltas = deltas;
		error = deltas_db_add(&state.deltas, &deltas_node);
		if (error) {
			rwlock_unlock(&lock);
			goto revert_deltas;
		}

		/*
		 * Postpone destruction of the old database,
		 * to release the lock ASAP.
		 */
		old_base = state.base;

		/** Remove unnecessary deltas */
		vrps_purge();

	} else {
		/*
		 * Make an empty dummy delta array.
		 * It's annoying, but temporary. (Until it expires.)
		 * Otherwise, it'd be a pain to have to check NULL
		 * delta_group.deltas all the time.
		 */
		error = deltas_create(&deltas);
		if (error) {
			rwlock_unlock(&lock);
			goto revert_base;
		}

		deltas_node.serial = state.current_serial;
		deltas_node.deltas = deltas;
		error = deltas_db_add(&state.deltas, &deltas_node);
		if (error) {
			rwlock_unlock(&lock);
			goto revert_deltas;
		}
	}

	*changed = true;
	state.base = new_base;
	state.current_serial++;

	rwlock_unlock(&lock);

	if (old_base != NULL)
		roa_table_destroy(old_base);
	return 0;

revert_deltas:
	deltas_put(deltas);
revert_base:
	roa_table_destroy(new_base);
	return error;
}

/**
 * Please keep in mind that there is at least one errcode-aware caller. The most
 * important ones are
 * 1. 0: No errors.
 * 2. -EAGAIN: No data available; database still under construction.
 *
 * TODO (whatever) @serial is a dumb hack.
 */
int
vrps_foreach_base_roa(vrp_foreach_cb cb, void *arg, serial_t *serial)
{
	int error;

	error = rwlock_read_lock(&lock);
	if (error)
		return error;

	if (state.base != NULL) {
		error = roa_table_foreach_roa(state.base, cb, arg);
		*serial = state.current_serial - 1;
	} else {
		error = -EAGAIN;
	}

	rwlock_unlock(&lock);

	return error;
}

/**
 * Adds to @result the deltas whose serial > @from.
 *
 * Please keep in mind that there is at least one errcode-aware caller. The most
 * important ones are
 * 1. 0: No errors.
 * 2. -EAGAIN: No data available; database still under construction.
 * 3. -ESRCH: @from was not found.
 *
 * As usual, only 0 guarantees valid out parameters. (@to and @result.)
 * (But note that @result is supposed to be already initialized, so caller will
 * have to clean it up regardless of error.)
 */
int
vrps_get_deltas_from(serial_t from, serial_t *to, struct deltas_db *result)
{
	struct delta_group *group;
	bool from_found;
	int error;

	from_found = false;

	error = rwlock_read_lock(&lock);
	if (error)
		return error;

	if (state.base == NULL) {
		rwlock_unlock(&lock);
		return -EAGAIN;
	}

	ARRAYLIST_FOREACH(&state.deltas, group) {
		if (!from_found) {
			if (group->serial == from) {
				from_found = true;
				*to = group->serial;
			}
			continue;
		}

		error = deltas_db_add(result, group);
		if (error) {
			rwlock_unlock(&lock);
			return error;
		}

		deltas_get(group->deltas);
		*to = group->serial;
	}

	rwlock_unlock(&lock);
	return from_found ? 0 : -ESRCH;
}

int
get_last_serial_number(serial_t *result)
{
	int error;

	error = rwlock_read_lock(&lock);
	if (error)
		return error;

	if (state.base != NULL)
		*result = state.current_serial - 1;
	else
		error = -EAGAIN;

	rwlock_unlock(&lock);

	return error;
}

uint16_t
get_current_session_id(uint8_t rtr_version)
{
	/* Semaphore isn't needed since this value is set at initialization */
	if (rtr_version == 1)
		return state.v1_session_id;
	return state.v0_session_id;
}<|MERGE_RESOLUTION|>--- conflicted
+++ resolved
@@ -1,9 +1,12 @@
 #include "vrps.h"
 
 #include <pthread.h>
+#include <string.h>
 #include <time.h>
 #include "clients.h"
 #include "common.h"
+#include "validation_handler.h"
+#include "data_structure/array_list.h"
 #include "object/tal.h"
 #include "rtr/db/roa_table.h"
 #include "slurm/slurm_loader.h"
@@ -54,6 +57,7 @@
 	int error;
 
 	state.base = NULL;
+
 	deltas_db_init(&state.deltas);
 
 	/*
@@ -62,6 +66,7 @@
 	 * 'Fields of a PDU')
 	 */
 	state.current_serial = START_SERIAL;
+
 	/* Get the bits that'll fit in session_id */
 	state.v0_session_id = time(NULL) & 0xFFFF;
 	/* Minus 1 to prevent same ID */
@@ -157,11 +162,7 @@
 static void
 resize_deltas_db(struct deltas_db *db, struct delta_group *start)
 {
-<<<<<<< HEAD
-	struct delta_group *tmp;
-=======
-	struct delta *tmp, *ptr;
->>>>>>> db69160d
+	struct delta_group *tmp, *ptr;
 
 	db->len -= (start - db->array);
 	while (db->len < db->capacity / 2)
@@ -171,14 +172,10 @@
 		pr_enomem();
 		return;
 	}
-<<<<<<< HEAD
 	memcpy(tmp, start, db->len * sizeof(struct delta_group));
-=======
-	memcpy(tmp, start, db->len * sizeof(struct delta));
 	/* Release memory allocated */
 	for (ptr = db->array; ptr < start; ptr++)
-		deltas_destroy(ptr->deltas);
->>>>>>> db69160d
+		deltas_put(ptr->deltas);
 	free(db->array);
 	db->array = tmp;
 }
