#include "updates_daemon.h"

#include <errno.h>
#include <stdbool.h>
#include <unistd.h>

#include "common.h"
#include "config.h"
#include "log.h"
#include "notify.h"
#include "object/tal.h"
#include "rtr/db/vrps.h"

static pthread_t thread;

static void *
check_vrps_updates(void *param_void)
{
	bool changed;
	int error;

	do {
		error = vrps_update(&changed);
		if (error) {
			pr_err("Error code %d while trying to update the ROA database. Sleeping...",
			    error);
			goto sleep;
		}

		if (changed) {
			error = notify_clients();
			if (error)
				pr_debug("Could not notify clients of the new VRPs. (Error code %d.) Sleeping...",
				    error);
			else
				pr_debug("Database updated successfully. Sleeping...");
		}

<<<<<<< HEAD
		error = compute_deltas(old_roas, validation_handler.arg, &deltas);
		if (error) {
			roa_table_put(validation_handler.arg);
			pr_err("Something went wrong while trying to compute the deltas. (error code %d.) Cannot update the ROA database. Sleeping...",
			    error);
			goto sleep;
		}

		if (deltas_is_empty(deltas)) {
			roa_table_put(validation_handler.arg);
			deltas_destroy(deltas);
			pr_debug("No changes. Sleeping...");
			goto sleep;
		}

		error = vrps_update(validation_handler.arg, deltas);
		if (error) {
			roa_table_put(validation_handler.arg);
			deltas_destroy(deltas);
			pr_err("Error code %d while trying to store the deltas in the database. Cannot update the ROA database. Sleeping...",
			    error);
			goto sleep;
		}

		old_roas = validation_handler.arg;

		/** Remove unnecessary deltas */
		vrps_purge();

		error = notify_clients();
		if (error)
			pr_debug("Could not notify clients of the new VRPs. (Error code %d.) Sleeping...",
			    error);
		else
			pr_debug("Database updated successfully. Sleeping...");

=======
>>>>>>> 39f83b08
sleep:
		sleep(config_get_validation_interval());
	} while (true);

	return NULL;
}

int
updates_daemon_start(void)
{
	errno = pthread_create(&thread, NULL, check_vrps_updates, NULL);
	if (errno)
		return -pr_errno(errno,
		    "Could not spawn the update daemon thread");

	return 0;
}

void
updates_daemon_destroy(void)
{
	/* Not much to do with the error code. */
	close_thread(thread, "Validation");
}<|MERGE_RESOLUTION|>--- conflicted
+++ resolved
@@ -36,45 +36,6 @@
 				pr_debug("Database updated successfully. Sleeping...");
 		}
 
-<<<<<<< HEAD
-		error = compute_deltas(old_roas, validation_handler.arg, &deltas);
-		if (error) {
-			roa_table_put(validation_handler.arg);
-			pr_err("Something went wrong while trying to compute the deltas. (error code %d.) Cannot update the ROA database. Sleeping...",
-			    error);
-			goto sleep;
-		}
-
-		if (deltas_is_empty(deltas)) {
-			roa_table_put(validation_handler.arg);
-			deltas_destroy(deltas);
-			pr_debug("No changes. Sleeping...");
-			goto sleep;
-		}
-
-		error = vrps_update(validation_handler.arg, deltas);
-		if (error) {
-			roa_table_put(validation_handler.arg);
-			deltas_destroy(deltas);
-			pr_err("Error code %d while trying to store the deltas in the database. Cannot update the ROA database. Sleeping...",
-			    error);
-			goto sleep;
-		}
-
-		old_roas = validation_handler.arg;
-
-		/** Remove unnecessary deltas */
-		vrps_purge();
-
-		error = notify_clients();
-		if (error)
-			pr_debug("Could not notify clients of the new VRPs. (Error code %d.) Sleeping...",
-			    error);
-		else
-			pr_debug("Database updated successfully. Sleeping...");
-
-=======
->>>>>>> 39f83b08
 sleep:
 		sleep(config_get_validation_interval());
 	} while (true);
