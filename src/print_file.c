--- conflicted
+++ resolved
@@ -9,18 +9,10 @@
 #include "asn1/asn1c/json_encoder.h"
 #include "common.h"
 #include "config.h"
-<<<<<<< HEAD
 #include "log.h"
 #include "rsync.h"
 #include "types/bio_seq.h"
 #include "types/path.h"
-=======
-#include "data_structure/path_builder.h"
-#include "log.h"
-#include "object/tal.h"
-#include "rsync/rsync.h"
-#include "types/bio_seq.h"
->>>>>>> ab8a968c
 
 #define HDRSIZE 32
 
@@ -45,7 +37,7 @@
 #define TMPDIR "/tmp/fort-XXXXXX"
 
 	struct path_builder pb;
-	char buf[17]; /* strlen(TMPDIR) + 1 */
+	char buf[sizeof(TMPDIR)];
 	char *tmpdir;
 	BIO *result = NULL;
 	int error;
