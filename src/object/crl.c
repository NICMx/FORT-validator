#include "object/crl.h"

#include <openssl/bio.h>
#include <openssl/bn.h>
#include <syslog.h>

#include "algorithm.h"
#include "extension.h"
#include "log.h"
<<<<<<< HEAD
#include "types/name.h"
=======
#include "object/name.h"
>>>>>>> ab8a968c

static int
__crl_load(char const *path, X509_CRL **result)
{
	X509_CRL *crl;
	BIO *bio;
	int error;

	bio = BIO_new(BIO_s_file());
	if (bio == NULL)
		return val_crypto_err("BIO_new(BIO_s_file()) returned NULL");
	if (BIO_read_filename(bio, path) <= 0) {
		error = val_crypto_err("Error reading CRL '%s'", path);
		goto end;
	}

	crl = d2i_X509_CRL_bio(bio, NULL);
	if (crl == NULL) {
		error = val_crypto_err("Error parsing CRL '%s'", path);
		goto end;
	}

	*result = crl;
	error = 0;

end:
	BIO_free(bio);
	return error;
}

static void
debug_revoked(ASN1_INTEGER const *serial_int)
{
	BIGNUM *serial_bn;
	char *serial_str;

	serial_bn = ASN1_INTEGER_to_BN(serial_int, NULL);
	if (serial_bn == NULL) {
		val_crypto_err("Could not parse revoked serial number");
		return;
	}

	serial_str = BN_bn2dec(serial_bn);
	if (serial_str == NULL) {
		val_crypto_err("Could not convert BN to string");
		goto end;
	}

	pr_val_debug("Revoked: %s", serial_str);

	free(serial_str);
end:	BN_free(serial_bn);
}

static int
validate_revoked(X509_CRL *crl)
{
	STACK_OF(X509_REVOKED) *revoked_stack;
	X509_REVOKED *revoked;
	ASN1_INTEGER const *serial_int;
	int i;

	revoked_stack = X509_CRL_get_REVOKED(crl);
	if (revoked_stack == NULL)
		return 0; /* Guess the RFC doesn't enforce this thing. */

	for (i = 0; i < sk_X509_REVOKED_num(revoked_stack); i++) {
		revoked = sk_X509_REVOKED_value(revoked_stack, i);

		serial_int = X509_REVOKED_get0_serialNumber(revoked);
		if (serial_int == NULL) {
			return pr_val_err("CRL's revoked entry #%d lacks a serial number.",
			    i + 1);
		}

		if (log_val_enabled(LOG_DEBUG))
			debug_revoked(serial_int);

		if (X509_REVOKED_get0_revocationDate(revoked) == NULL) {
			return pr_val_err("CRL's revoked entry #%d lacks a revocation date.",
			    i + 1);
		}
		if (X509_REVOKED_get0_extensions(revoked) != NULL) {
			return pr_val_err("CRL's revoked entry #%d has extensions.",
			    i + 1);
		}
	}

	return 0;
}

static int
handle_crlnum(void *ext, void *arg)
{
	/*
	 * From draft-spaghetti-sidrops-rpki-crl-numbers:
	 *
	 * In the RPKI, a wellformed Manifest FileList contains exactly one
	 * entry for its associated CRL, together with a collision-resistant
	 * message digest of that CRLs contents (see Section 2.2 of RFC6481
	 * and Section 2 of RFC9286). Additionally, the target of the CRL
	 * Distribution Points extension in an RPKI Resource Certificate is the
	 * same CRL object listed on the issuing CAs current manifest (see
	 * Section 4.8.6 of RFC6487). Together, these properties guarantee
	 * that RPKI RPs will always be able to unambiguously identify exactly
	 * one current CRL for each RPKI CA. Thus, in the RPKI, the ordering
	 * functionality provided by CRL Numbers is fully subsumed by monotonically
	 * increasing Manifest Numbers (Section 4.2.1 of RFC9286), thereby
	 * obviating the need for RPKI RPs to process CRL Number extensions.
	 */

	return 0;
}

static int
validate_extensions(X509_CRL *crl)
{
	struct extension_handler handlers[] = {
	   /* ext        reqd   handler        arg */
	    { ext_aki(), true,  handle_aki,              },
	    { ext_cn(),  true,  handle_crlnum,           },
	    { NULL },
	};

	return handle_extensions(handlers, X509_CRL_get0_extensions(crl));
}

static int
crl_validate(X509_CRL *crl)
{
	long version;
	int error;

	version = X509_CRL_get_version(crl);
	if (version != 1)
		return pr_val_err("CRL version (%ld) is not v2 (%d).", version, 1);

	error = validate_certificate_signature_algorithm(
	    X509_CRL_get_signature_nid(crl), "CRL");
	if (error)
		return error;

	error = validate_issuer_name("CRL", X509_CRL_get_issuer(crl));
	if (error)
		return error;

	error = validate_revoked(crl);
	if (error)
		return error;

	return validate_extensions(crl);
}

int
crl_load(char const *path, X509_CRL **result)
{
	int error;

	pr_val_debug("CRL '%s' {", path);

	error = __crl_load(path, result);
	if (error)
		goto end;

	error = crl_validate(*result);
	if (error)
		X509_CRL_free(*result);

end:
	pr_val_debug("}");
	return error;
}<|MERGE_RESOLUTION|>--- conflicted
+++ resolved
@@ -7,11 +7,7 @@
 #include "algorithm.h"
 #include "extension.h"
 #include "log.h"
-<<<<<<< HEAD
 #include "types/name.h"
-=======
-#include "object/name.h"
->>>>>>> ab8a968c
 
 static int
 __crl_load(char const *path, X509_CRL **result)
@@ -107,6 +103,8 @@
 handle_crlnum(void *ext, void *arg)
 {
 	/*
+	 * TODO (fine) update RFC name later
+	 *
 	 * From draft-spaghetti-sidrops-rpki-crl-numbers:
 	 *
 	 * In the RPKI, a wellformed Manifest FileList contains exactly one
@@ -165,6 +163,7 @@
 	return validate_extensions(crl);
 }
 
+/* XXX I suspect this should receive the map */
 int
 crl_load(char const *path, X509_CRL **result)
 {
