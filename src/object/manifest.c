#include "object/manifest.h"

#include "algorithm.h"
#include "asn1/asn1c/Manifest.h"
#include "asn1/decode.h"
<<<<<<< HEAD
#include "common.h"
#include "hash.h"
=======
#include "crypto/hash.h"
>>>>>>> ab8a968c
#include "log.h"
#include "object/signed_object.h"
#include "thread_var.h"
#include "types/path.h"

static int
decode_manifest(struct signed_object *sobj, struct Manifest **result)
{
	return asn1_decode_octet_string(
		sobj->sdata->encapContentInfo.eContent,
		&asn_DEF_Manifest,
		(void **) result,
		true
	);
}

/*
 * Expects both arguments to be normalized and CST.
 */
static int
tm_cmp(struct tm *tm1, struct tm *tm2)
{
#define TM_CMP(field)							\
	if (tm1->field < tm2->field)					\
		return -1;						\
	if (tm1->field > tm2->field)					\
		return 1;						\

	TM_CMP(tm_year);
	TM_CMP(tm_mon);
	TM_CMP(tm_mday);
	TM_CMP(tm_hour);
	TM_CMP(tm_min);
	TM_CMP(tm_sec);
	return 0;

#undef TM_CMP
}

static int
validate_dates(GeneralizedTime_t *this, GeneralizedTime_t *next)
{
#define TM_FMT "%02d/%02d/%02d %02d:%02d:%02d"
#define TM_ARGS(tm)							\
	tm.tm_year + 1900, tm.tm_mon + 1, tm.tm_mday,			\
	tm.tm_hour, tm.tm_min, tm.tm_sec

	time_t now_tt;
	struct tm now;
	struct tm thisUpdate;
	struct tm nextUpdate;
	int error;

	error = asn_GT2time(this, &thisUpdate);
	if (error)
		return pr_val_err("Manifest's thisUpdate date is unparseable.");
	error = asn_GT2time(next, &nextUpdate);
	if (error)
		return pr_val_err("Manifest's nextUpdate date is unparseable.");

	if (tm_cmp(&thisUpdate, &nextUpdate) > 0) {
		return pr_val_err(
		    "Manifest's thisUpdate (" TM_FMT ") > nextUpdate ("
		        TM_FMT ").",
		    TM_ARGS(thisUpdate),
		    TM_ARGS(nextUpdate));
	}

	now_tt = time_fatal();
	if (gmtime_r(&now_tt, &now) == NULL) {
		error = errno;
		return pr_val_err("gmtime_r(now) error %d: %s", error,
		    strerror(error));
	}

	if (tm_cmp(&now, &thisUpdate) < 0) {
		return pr_val_err(
		    "Manifest is not valid yet. (thisUpdate: " TM_FMT ")",
		    TM_ARGS(thisUpdate));
	}
	if (tm_cmp(&now, &nextUpdate) > 0) {
		return incidence(INID_MFT_STALE,
		    "Manifest is stale. (nextUpdate: " TM_FMT ")",
		    TM_ARGS(nextUpdate));
	}

	return 0;

#undef TM_FMT
#undef TM_ARGS
}

static int
validate_manifest(struct Manifest *manifest)
{
	unsigned long version;
	int error;

	/* rfc6486#section-4.2.1 */

	/*
	 * BTW:
	 *
	 * "If a "one-time-use" EE certificate is employed to verify a manifest,
	 * the EE certificate MUST have a validity period that coincides with
	 * the interval from thisUpdate to nextUpdate, to prevent needless
	 * growth of the CA's CRL."
	 *
	 * "If a "sequential-use" EE certificate is employed to verify a
	 * manifest, the EE certificate's validity period needs to be no shorter
	 * than the nextUpdate time of the current manifest."
	 *
	 * It would appear that there's no way to tell whether an EE certificate
	 * is "one-time-use" or "sequential-use," so we have no way to validate
	 * this.
	 */

	/* rfc6486#section-4.4.2 */
	if (manifest->version != NULL) {
		error = asn_INTEGER2ulong(manifest->version, &version);
		if (error) {
			if (errno) {
				pr_val_err("Error casting manifest version: %s",
				    strerror(errno));
			}
			return pr_val_err("The manifest version isn't a valid unsigned long");
		}
		if (version != 0)
			return -EINVAL;
	}

	/*
	 * "Manifest verifiers MUST be able to handle number values up to
	 * 20 octets."
	 */
	if (manifest->manifestNumber.size > 20)
		return pr_val_err("Manifest number is larger than 20 octets");

	/* rfc6486#section-4.4.3 */
	error = validate_dates(&manifest->thisUpdate, &manifest->nextUpdate);
	if (error)
		return error;

	/* rfc6486#section-4.2.1.fileHashAlg */
	/*
	 * Um, RFC 7935 does not declare a hash algorithm specifically intended
	 * for manifest hashes. But all the hashes it declares are SHA256, so
	 * I guess we'll just default to that.
	 * I'm going with the signed object hash function, since it appears to
	 * be the closest match.
	 */
	error = validate_cms_hashing_algorithm_oid(&manifest->fileHashAlg,
	    "manifest file");
	if (error)
		return error;

	/* The file hashes will be validated during the traversal. */

	return 0;
}

static bool
is_valid_mft_file_chara(uint8_t chara)
{
	return ('a' <= chara && chara <= 'z')
	    || ('A' <= chara && chara <= 'Z')
	    || ('0' <= chara && chara <= '9')
	    || (chara == '-')
	    || (chara == '_');
}

/* RFC 9286, section 4.2.2 */
static int
validate_mft_file(IA5String_t *ia5)
{
	size_t dot;
	size_t i;

	if (ia5->size < 5)
		return pr_val_err("File name is too short (%zu < 5).", ia5->size);
	dot = ia5->size - 4;
	if (ia5->buf[dot] != '.')
		return pr_val_err("File name is missing three-letter extension.");

	for (i = 0; i < ia5->size; i++)
		if (i != dot && !is_valid_mft_file_chara(ia5->buf[i]))
			return pr_val_err("File name contains illegal character #%u",
			    ia5->buf[i]);

	/*
	 * Well... the RFC says the extension must match a IANA listing,
	 * but rejecting unknown extensions is a liability since they keep
	 * adding new ones, and people rarely updates.
	 * If we don't have a handler, we'll naturally ignore the file.
	 */
	return 0;
}

static int
check_file_and_hash(struct FileAndHash *fah, char const *path)
{
<<<<<<< HEAD
	if (fah->hash.bits_unused != 0)
		return pr_val_err("Hash string has unused bits.");

	/* Includes file exists validation, obv. */
	return hash_validate_file(hash_get_sha256(), path,
	    fah->hash.buf, fah->hash.size);
}

#define INFER_CHILD(parent, fah) \
	path_childn(parent, (char const *)fah->file.buf, fah->file.size)

/*
 * XXX
 *
 * revoked manifest: 6.6
 * CRL not in fileList: 6.6
 * fileList file in different folder: 6.6
 * manifest is identified by id-ad-rpkiManifest. (A directory will have more
 * than 1 on rollover.)
 * id-ad-rpkiManifest not found: 6.6
 * invalid manifest: 6.6
 * stale manifest: 6.6
 * fileList file not found: 6.6
 * bad hash: 6.6
 * 6.6: warning, fallback to previous version. Children inherit this.
 */

static int
build_rpp(struct cache_mapping *mft_map, struct Manifest *mft,
    struct rpp **result)
{
	struct cache_mapping pp_map;
	struct rpp *pp;
	int i;
	struct FileAndHash *fah;
	struct cache_mapping map;
=======
	char const *tal;
	unsigned int i, j;
	struct FileAndHash *fah, *tmpfah;
	struct rpki_uri *uri;
>>>>>>> ab8a968c
	int error;
	unsigned int seed, rnd;

	seed = time(NULL) ^ getpid();

	map_parent(mft_map, &pp_map);
	pp = rpp_create();

	/* Fisher-Yates shuffle with modulo bias */
	for (i = 0; i < mft->fileList.list.count - 1; i++) {
		rnd = rand_r(&seed);
		j = i + rnd % (mft->fileList.list.count - i);
		tmpfah = mft->fileList.list.array[j];
		mft->fileList.list.array[j] = mft->fileList.list.array[i];
		mft->fileList.list.array[i] = tmpfah;
	}

	for (i = 0; i < mft->fileList.list.count; i++) {
		fah = mft->fileList.list.array[i];

		/*
		 * IA5String is a subset of ASCII. However, IA5String_t doesn't
		 * seem to be guaranteed to be NULL-terminated.
		 */

		error = validate_mft_file(&fah->file);
		if (error)
			goto fail;

		map.url = INFER_CHILD(pp_map.url, fah);
		map.path = INFER_CHILD(pp_map.path, fah);

		error = check_file_and_hash(fah, map.path);
		if (error)
			goto fail;

		error = rpp_add_file(pp, &map);
		if (error)
			goto fail;
	}

	/* rfc6486#section-7 */
	if (rpp_crl(pp) == NULL) {
		error = pr_val_err("Manifest lacks a CRL.");
		goto fail;
	}

	map_cleanup(&pp_map);
	*result = pp;
	return 0;

fail:	map_cleanup(&pp_map);
	rpp_refput(pp);
	return error;
}

/* Validates the manifest @map, returns the RPP described by it in @pp. */
int
handle_manifest(struct cache_mapping *map, struct rpp **pp)
{
	static OID oid = OID_MANIFEST;
	struct oid_arcs arcs = OID2ARCS("manifest", oid);
	struct signed_object sobj;
	struct ee_cert ee;
	struct Manifest *mft;
	STACK_OF(X509_CRL) *crl;
	int error;

	/* Prepare */
	pr_val_debug("Manifest '%s' {", map_val_get_printable(map));
	fnstack_push_map(map);

	/* Decode */
	error = signed_object_decode(&sobj, map->path);
	if (error)
		goto revert_log;
	error = decode_manifest(&sobj, &mft);
	if (error)
		goto revert_sobj;

	/* Initialize @pp */
	error = build_rpp(map, mft, pp);
	if (error)
		goto revert_manifest;

	/* Prepare validation arguments */
	crl = rpp_crl(*pp);
	if (crl == NULL) {
		error = -EINVAL;
		goto revert_rpp;
	}
	eecert_init(&ee, crl, false);

	/* Validate everything */
	error = signed_object_validate(&sobj, &arcs, &ee);
	if (error)
		goto revert_args;
	error = validate_manifest(mft);
	if (error)
		goto revert_args;
	error = refs_validate_ee(&ee.refs, *pp, map->url);
	if (error)
		goto revert_args;

	/* Success */
	eecert_cleanup(&ee);
	goto revert_manifest;

revert_args:
	eecert_cleanup(&ee);
revert_rpp:
	rpp_refput(*pp);
revert_manifest:
	ASN_STRUCT_FREE(asn_DEF_Manifest, mft);
revert_sobj:
	signed_object_cleanup(&sobj);
revert_log:
	pr_val_debug("}");
	fnstack_pop();
	return error;
}<|MERGE_RESOLUTION|>--- conflicted
+++ resolved
@@ -3,12 +3,8 @@
 #include "algorithm.h"
 #include "asn1/asn1c/Manifest.h"
 #include "asn1/decode.h"
-<<<<<<< HEAD
 #include "common.h"
 #include "hash.h"
-=======
-#include "crypto/hash.h"
->>>>>>> ab8a968c
 #include "log.h"
 #include "object/signed_object.h"
 #include "thread_var.h"
@@ -210,7 +206,6 @@
 static int
 check_file_and_hash(struct FileAndHash *fah, char const *path)
 {
-<<<<<<< HEAD
 	if (fah->hash.bits_unused != 0)
 		return pr_val_err("Hash string has unused bits.");
 
@@ -244,15 +239,9 @@
 {
 	struct cache_mapping pp_map;
 	struct rpp *pp;
-	int i;
-	struct FileAndHash *fah;
-	struct cache_mapping map;
-=======
-	char const *tal;
 	unsigned int i, j;
 	struct FileAndHash *fah, *tmpfah;
-	struct rpki_uri *uri;
->>>>>>> ab8a968c
+	struct cache_mapping map;
 	int error;
 	unsigned int seed, rnd;
 
