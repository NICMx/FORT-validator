--- conflicted
+++ resolved
@@ -4,7 +4,6 @@
 #include "object/manifest.h"
 
 #include "algorithm.h"
-<<<<<<< HEAD
 #include "alloc.h"
 #include "asn1/asn1c/Manifest.h"
 #include "asn1/decode.h"
@@ -13,12 +12,6 @@
 #include "hash.h"
 #include "log.h"
 #include "object/crl.h"
-=======
-#include "asn1/asn1c/Manifest.h"
-#include "asn1/decode.h"
-#include "crypto/hash.h"
-#include "log.h"
->>>>>>> 8fa0d438
 #include "object/signed_object.h"
 #include "thread_var.h"
 #include "types/path.h"
@@ -214,7 +207,6 @@
 	return 0;
 }
 
-<<<<<<< HEAD
 static void
 shuffle_mft_files(struct rpp *rpp)
 {
@@ -224,20 +216,10 @@
 
 	if (rpp->nfiles < 2)
 		return;
-=======
-/* Requires list->count > 0 */
-static void
-shuffle_file_list(struct Manifest *mft)
-{
-	unsigned int seed, rnd;
-	unsigned int i, j;
-	struct FileAndHash *tmpfah;
->>>>>>> 8fa0d438
 
 	seed = time(NULL) ^ getpid();
 
 	/* Fisher-Yates shuffle with modulo bias */
-<<<<<<< HEAD
 	for (i = 0; i < rpp->nfiles - 1; i++) {
 		rnd = rand_r(&seed);
 		j = i + rnd % (rpp->nfiles - i);
@@ -275,40 +257,12 @@
 			return pr_val_err("File name contains illegal character #%u",
 			    ia5->buf[i]);
 
-	/*
-	 * Well... the RFC says the extension must match a IANA listing,
-	 * but rejecting unknown extensions is a liability since they keep
-	 * adding new ones, and people rarely updates.
-	 * If we don't have a handler, we'll naturally ignore the file.
-	 */
-	return 0;
-=======
-	for (i = 0; i < mft->fileList.list.count - 1; i++) {
-		rnd = rand_r(&seed);
-		j = i + rnd % (mft->fileList.list.count - i);
-		tmpfah = mft->fileList.list.array[j];
-		mft->fileList.list.array[j] = mft->fileList.list.array[i];
-		mft->fileList.list.array[i] = tmpfah;
-	}
-}
-
-/*
- * Contract:
- * - Length = 4 (includes dot)
- * - Not NULL-terminated!
- * - Can return NULL
- */
-static char *
-get_extension(IA5String_t *file)
-{
-	return (file->size < 4) ? NULL : (((char *)file->buf) + file->size - 4);
->>>>>>> 8fa0d438
+	return 0;
 }
 
 static int
 check_file_and_hash(struct FileAndHash *fah, char const *path)
 {
-<<<<<<< HEAD
 	if (fah->hash.bits_unused != 0)
 		return pr_val_err("Hash string has unused bits.");
 
@@ -340,44 +294,36 @@
 {
 	struct rpp *rpp;
 	char *rpp_url;
-	unsigned int i;
+	unsigned int m;
 	struct FileAndHash *src;
 	struct cache_mapping *dst;
+	char const *ext;
 	char const *path;
-=======
-	char const *tal;
-	unsigned int i;
-	struct FileAndHash *fah;
-	char *ext;
-	int (*rpp_add)(struct rpp *pp, struct rpki_uri *uri);
-	struct rpki_uri *uri;
->>>>>>> 8fa0d438
 	int error;
 
 	if (mft->fileList.list.count == 0)
 		return pr_val_err("Manifest's file list is empty.");
 
-<<<<<<< HEAD
 	rpp = &parent->rpp;
 	rpp_url = url_parent(mft_url); // XXX
-	rpp->nfiles = mft->fileList.list.count + 1;	/* plus manifest */
-	rpp->files = pzalloc(rpp->nfiles * sizeof(*rpp->files));
-=======
-	shuffle_file_list(mft);
-
-	*pp = rpp_create();
-	tal = tal_get_file_name(validation_tal(state_retrieve()));
->>>>>>> 8fa0d438
-
-	for (i = 0; i < mft->fileList.list.count; i++) {
-		src = mft->fileList.list.array[i];
-		dst = &rpp->files[i];
-
-<<<<<<< HEAD
-=======
+	rpp->files = pzalloc((mft->fileList.list.count + 1) * sizeof(*rpp->files));
+	rpp->nfiles = 0;
+
+	for (m = 0; m < mft->fileList.list.count; m++) {
+		src = mft->fileList.list.array[m];
+
 		/*
-		 * rsync filters unknown files. We don't want absent unknown
-		 * files to induce RPP rejection, so we'll skip them.
+		 * IA5String is a subset of ASCII. However, IA5String_t doesn't
+		 * seem to be guaranteed to be NULL-terminated.
+		 */
+
+		error = validate_mft_filename(&src->file);
+		if (error)
+			goto revert;
+
+		/*
+		 * rsync and RRDP filter unknown files. We don't want absent
+		 * unknown files to induce RPP rejection, so we'll skip them.
 		 * This contradicts rfc9286#6.4, but it's necessary evil because
 		 * we can't trust the repositories to not accidentally serve
 		 * garbage.
@@ -385,31 +331,14 @@
 		 * This includes .mft; They're presently not supposed to be
 		 * listed.
 		 */
-		ext = get_extension(&fah->file);
-		if (ext == NULL)
+		ext = ((char const *)src->file.buf) + src->file.size - 3;
+		if ((strncmp(ext, "cer", 3) != 0) &&
+		    (strncmp(ext, "roa", 3) != 0) &&
+		    (strncmp(ext, "crl", 3) != 0) &&
+		    (strncmp(ext, "gbr", 3) != 0))
 			continue;
-		else if (strncmp(ext, ".cer", 4) == 0)
-			rpp_add = rpp_add_cer;
-		else if (strncmp(ext, ".roa", 4) == 0)
-			rpp_add = rpp_add_roa;
-		else if (strncmp(ext, ".crl", 4) == 0)
-			rpp_add = rpp_add_crl;
-		else if (strncmp(ext, ".gbr", 4) == 0)
-			rpp_add = rpp_add_gbr;
-		else
-			continue;
-
-		error = uri_create_mft(&uri, tal, notif, mft_uri, &fah->file);
->>>>>>> 8fa0d438
-		/*
-		 * IA5String is a subset of ASCII. However, IA5String_t doesn't
-		 * seem to be guaranteed to be NULL-terminated.
-		 */
-
-		error = validate_mft_filename(&src->file);
-		if (error)
-			goto revert;
-
+
+		dst = &rpp->files[rpp->nfiles++];
 		dst->url = path_njoin(rpp_url,
 		    (char const *)src->file.buf,
 		    src->file.size);
@@ -423,21 +352,13 @@
 		}
 		dst->path = pstrdup(path);
 
-<<<<<<< HEAD
 		error = check_file_and_hash(src, dst->path);
 		if (error)
 			goto revert;
-=======
-		error = rpp_add(*pp, uri);
-		if (error) {
-			uri_refput(uri);
-			goto fail;
-		} /* Otherwise ownership was transferred to @pp. */
->>>>>>> 8fa0d438
 	}
 
 	/* Manifest */
-	dst = &rpp->files[mft->fileList.list.count];
+	dst = &rpp->files[rpp->nfiles++];
 	dst->url = pstrdup(mft_url);
 	dst->path = pstrdup(mft_path);
 
