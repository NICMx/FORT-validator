--- conflicted
+++ resolved
@@ -155,11 +155,7 @@
 	int a;
 	int error;
 
-<<<<<<< HEAD
-	pr_debug_add("eContent {");
-=======
 	pr_debug("eContent {");
->>>>>>> 78a6a70c
 	if (roa->version != NULL) {
 		error = asn_INTEGER2ulong(roa->version, &version);
 		if (error) {
@@ -258,11 +254,7 @@
 	int error;
 
 	/* Prepare */
-<<<<<<< HEAD
-	pr_debug_add("ROA '%s' {", uri_get_printable(uri));
-=======
 	pr_debug("ROA '%s' {", uri_get_printable(uri));
->>>>>>> 78a6a70c
 	fnstack_push_uri(uri);
 
 	/* Decode */
