#include "object/ghostbusters.h"

#include "log.h"
#include "thread_var.h"
#include "asn1/oid.h"
#include "object/signed_object.h"
#include "vcard.h"

static int
handle_vcard(struct signed_object *sobj)
{
	return handle_ghostbusters_vcard(
		sobj->sdata.decoded->encapContentInfo.eContent
	);
}

int
ghostbusters_traverse(struct rpki_uri *uri, struct rpp *pp)
{
	static OID oid = OID_GHOSTBUSTERS;
	struct oid_arcs arcs = OID2ARCS("ghostbusters", oid);
	struct signed_object sobj;
	struct signed_object_args sobj_args;
	STACK_OF(X509_CRL) *crl;
	int error;

	/* Prepare */
<<<<<<< HEAD
	pr_debug_add("Ghostbusters '%s' {", uri_get_printable(uri));
=======
	pr_debug("Ghostbusters '%s' {", uri_get_printable(uri));
>>>>>>> 78a6a70c
	fnstack_push_uri(uri);

	/* Decode */
	error = signed_object_decode(&sobj, uri);
	if (error)
		goto revert_log;

	/* Prepare validation arguments */
	error = rpp_crl(pp, &crl);
	if (error)
		goto revert_sobj;
	error = signed_object_args_init(&sobj_args, uri, crl, true);
	if (error)
		goto revert_sobj;

	/* Validate everything */
	error = signed_object_validate(&sobj, &arcs, &sobj_args);
	if (error)
		goto revert_args;
	error = handle_vcard(&sobj);
	if (error)
		goto revert_args;
	error = refs_validate_ee(&sobj_args.refs, pp, sobj_args.uri);

revert_args:
	signed_object_args_cleanup(&sobj_args);
revert_sobj:
	signed_object_cleanup(&sobj);
revert_log:
<<<<<<< HEAD
	pr_debug_rm("}");
=======
	pr_debug("}");
>>>>>>> 78a6a70c
	fnstack_pop();
	return error;
}<|MERGE_RESOLUTION|>--- conflicted
+++ resolved
@@ -25,11 +25,7 @@
 	int error;
 
 	/* Prepare */
-<<<<<<< HEAD
-	pr_debug_add("Ghostbusters '%s' {", uri_get_printable(uri));
-=======
 	pr_debug("Ghostbusters '%s' {", uri_get_printable(uri));
->>>>>>> 78a6a70c
 	fnstack_push_uri(uri);
 
 	/* Decode */
@@ -59,11 +55,7 @@
 revert_sobj:
 	signed_object_cleanup(&sobj);
 revert_log:
-<<<<<<< HEAD
-	pr_debug_rm("}");
-=======
 	pr_debug("}");
->>>>>>> 78a6a70c
 	fnstack_pop();
 	return error;
 }