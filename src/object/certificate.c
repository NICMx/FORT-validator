--- conflicted
+++ resolved
@@ -1255,21 +1255,7 @@
 static int
 handle_ski_ca(void *ext, void *arg)
 {
-<<<<<<< HEAD
-	ASN1_OCTET_STRING *ski;
-	int error;
-
-	ski = X509V3_EXT_d2i(ext);
-	if (ski == NULL)
-		return cannot_decode(ext_ski());
-
-	error = validate_public_key_hash(arg, ski, "SKI");
-
-	ASN1_OCTET_STRING_free(ski);
-	return error;
-=======
-	return validate_public_key_hash(arg, ext);
->>>>>>> cdf9248f
+	return validate_public_key_hash(arg, ext, "SKI");
 }
 
 static int
@@ -1280,16 +1266,7 @@
 	OCTET_STRING_t *sid;
 	int error;
 
-<<<<<<< HEAD
-	ski = X509V3_EXT_d2i(ext);
-	if (ski == NULL)
-		return cannot_decode(ext_ski());
-
-	args = arg;
 	error = validate_public_key_hash(args->cert, ski, "SKI");
-=======
-	error = validate_public_key_hash(args->cert, ski);
->>>>>>> cdf9248f
 	if (error)
 		return error;
 
