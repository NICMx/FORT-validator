--- conflicted
+++ resolved
@@ -10,14 +10,9 @@
 
 ## Status
 
-<<<<<<< HEAD
 Version [{{ site.fort-latest-version }}](https://github.com/NICMx/FORT-validator/releases/tag/v{{ site.fort-latest-version }}){:target="_blank"} is the latest official release, includes several updates, including:
 - RRDP support (see [RFC 8182](https://tools.ietf.org/html/rfc8182)).
 - Support HTTPS URIs at TALs (see [RFC 8630](https://tools.ietf.org/html/rfc8630)).
 - Remember last valid SLURM in case of syntax error with a newer version.
 - Setup script to fetch ARINs TAL.
-- Add incidence to validate signed objects DER encoding.
-=======
-Version [{{ site.fort-latest-version }}](https://github.com/NICMx/FORT-validator/releases/tag/v{{ site.fort-latest-version }}){:target="_blank"} is the latest official release, includes a bug fix:
-- Whenever multiple TAL's are being validated, if an error occurs while fetching the root certificate from one of them, discard the validation results from the rest of the TALs. This will avoid to send a considerable amount of withdrawal PDUs to the router(s) due to an error that isn't proper of the RPKI validation.
->>>>>>> 641a09a5
+- Add incidence to validate signed objects DER encoding.