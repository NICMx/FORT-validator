--- conflicted
+++ resolved
@@ -28,13 +28,10 @@
 3. libcrypto (Either [LibreSSL](http://www.libressl.org/) or [OpenSSL](https://www.openssl.org/))
 4. [rsync](http://rsync.samba.org/)
 
-<<<<<<< HEAD
-There's also [autoconf](https://www.gnu.org/software/autoconf/), [automake](https://www.gnu.org/software/automake/) and unzip (or [git](https://git-scm.com/)), but those are only needed for installation paperwork.
-=======
 The build dependencies are
->>>>>>> ba4a2c7a
 
 - [autoconf](https://www.gnu.org/software/autoconf/)
+- [automake](https://www.gnu.org/software/automake/)
 - unzip (or [git](https://git-scm.com/))
 
 (Some builds do not need all these dependencies.)
@@ -66,12 +63,7 @@
 
 {% highlight bash %}
 ########### normal dependencies ###########
-<<<<<<< HEAD
-# autoconf 2.69 or higher, please.
 sudo apt install autoconf automake build-essential libjansson-dev libssl-dev pkg-config rsync unzip
-=======
-sudo apt install autoconf build-essential libjansson-dev libssl-dev pkg-config rsync unzip
->>>>>>> ba4a2c7a
 
 ############### libcmscodec ###############
 mkdir libcmscodec
@@ -148,7 +140,7 @@
 
 {% highlight bash %}
 ########### normal dependencies ###########
-sudo apt install autoconf build-essential git libjansson-dev libssl-dev pkg-config rsync
+sudo apt install autoconf automake build-essential git libjansson-dev libssl-dev pkg-config rsync
 
 ################## asn1c ##################
 # (Needed by libcmscodec's autogen. Relatively recent commit required.)
@@ -177,4 +169,4 @@
 make
 sudo make install
 cd ../
-{% endhighlight %}+{% endhighlight %}
