---
title: Program Arguments
command: fort
description: Guide to use arguments of FORT Validator.
---

# {{ page.title }}

## Index

1. [Syntax](#syntax)
2. [Arguments](#arguments)
	1. [`--help`](#--help)
	2. [`--usage`](#--usage)
	3. [`--version`](#--version)
	5. [`--tal`](#--tal)
	4. [`--init-tals`](#--init-tals)
	4. [`--init-as0-tals`](#--init-as0-tals)
	6. [`--local-repository`](#--local-repository)
	7. [`--work-offline`](#--work-offline)
	8. [`--daemon`](#--daemon)
	10. [`--maximum-certificate-depth`](#--maximum-certificate-depth)
	11. [`--mode`](#--mode)
	12. [`--server.address`](#--serveraddress)
	13. [`--server.port`](#--serverport)
	14. [`--server.backlog`](#--serverbacklog)
	15. [`--server.interval.validation`](#--serverintervalvalidation)
	16. [`--server.interval.refresh`](#--serverintervalrefresh)
	17. [`--server.interval.retry`](#--serverintervalretry)
	18. [`--server.interval.expire`](#--serverintervalexpire)
	18. [`--server.deltas.lifetime`](#--serverdeltaslifetime)
	19. [`--slurm`](#--slurm)
	20. [`--log.enabled`](#--logenabled)
	21. [`--log.level`](#--loglevel)
	22. [`--log.output`](#--logoutput)
	23. [`--log.color-output`](#--logcolor-output)
	24. [`--log.file-name-format`](#--logfile-name-format)
	25. [`--log.facility`](#--logfacility)
	26. [`--log.tag`](#--logtag)
	27. [`--validation-log.enabled`](#--validation-logenabled)
	28. [`--validation-log.level`](#--validation-loglevel)
	29. [`--validation-log.output`](#--validation-logoutput)
	30. [`--validation-log.color-output`](#--validation-logcolor-output)
	31. [`--validation-log.file-name-format`](#--validation-logfile-name-format)
	32. [`--validation-log.facility`](#--validation-logfacility)
	33. [`--validation-log.tag`](#--validation-logtag)
	34. [`--http.enabled`](#--httpenabled)
	35. [`--http.priority`](#--httppriority)
	38. [`--http.user-agent`](#--httpuser-agent)
	38. [`--http.max-redirs`](#--httpmax-redirs)
	39. [`--http.connect-timeout`](#--httpconnect-timeout)
	40. [`--http.transfer-timeout`](#--httptransfer-timeout)
	41. [`--http.low-speed-limit`](#--httplow-speed-limit)
	41. [`--http.low-speed-time`](#--httplow-speed-time)
	41. [`--http.max-file-size`](#--httpmax-file-size)
	42. [`--http.ca-path`](#--httpca-path)
	43. [`--output.roa`](#--outputroa)
	44. [`--output.bgpsec`](#--outputbgpsec)
	45. [`--output.format`](#--outputformat)
	46. [`--asn1-decode-max-stack`](#--asn1-decode-max-stack)
	48. [`--thread-pool.server.max`](#--thread-poolservermax)
	50. [`--rsync.enabled`](#--rsyncenabled)
	51. [`--rsync.priority`](#--rsyncpriority)
<<<<<<< HEAD
=======
	53. [`--rsync.retry.count`](#--rsyncretrycount)
	54. [`--rsync.retry.interval`](#--rsyncretryinterval)
>>>>>>> 8fa0d438
	40. [`--rsync.transfer-timeout`](#--rsynctransfer-timeout)
	55. [`--configuration-file`](#--configuration-file)
	56. [`rsync.program`](#rsyncprogram)
	57. [`rsync.arguments-recursive`](#rsyncarguments-recursive)
	59. [`incidences`](#incidences)
3. [Deprecated arguments](#deprecated-arguments)
	9. [`--shuffle-uris`](#--shuffle-uris)
	47. [`--stale-repository-period`](#--stale-repository-period)
	52. [`--rsync.strategy`](#--rsyncstrategy)
	58. [`rsync.arguments-flat`](#rsyncarguments-flat)
	49. [`--thread-pool.validation.max`](#--thread-poolvalidationmax)

## Syntax

```
{{ page.command }}
	[--help]
	[--usage]
	[--version]
	[--configuration-file=<file>]
	[--tal=<file>|<directory>]
	[--local-repository=<directory>]
	[--maximum-certificate-depth=<unsigned integer>]
	[--slurm=<file>|<directory>]
	[--mode=server|standalone|print]
	[--work-offline=true|false]
	[--daemon=true|false]
	[--server.address=<sequence of strings>]
	[--server.port=<string>]
	[--server.backlog=<unsigned integer>]
	[--server.interval.validation=<unsigned integer>]
	[--server.interval.refresh=<unsigned integer>]
	[--server.interval.retry=<unsigned integer>]
	[--server.interval.expire=<unsigned integer>]
	[--server.deltas.lifetime=<unsigned integer>]
	[--rsync.enabled=true|false]
	[--rsync.priority=<unsigned integer>]
<<<<<<< HEAD
=======
	[--rsync.retry.count=<unsigned integer>]
	[--rsync.retry.interval=<unsigned integer>]
>>>>>>> 8fa0d438
	[--rsync.transfer-timeout=<unsigned integer>]
	[--http.enabled=true|false]
	[--http.priority=<unsigned integer>]
	[--http.user-agent=<string>]
	[--http.max-redirs=<unsigned integer>]
	[--http.connect-timeout=<unsigned integer>]
	[--http.transfer-timeout=<unsigned integer>]
	[--http.low-speed-limit=<unsigned integer>]
	[--http.low-speed-time=<unsigned integer>]
	[--http.max-file-size=<unsigned integer>]
	[--http.ca-path=<directory>]
	[--log.enabled=true|false]
	[--log.output=syslog|console]
	[--log.level=error|warning|info|debug]
	[--log.tag=<string>]
	[--log.facility=auth|authpriv|cron|daemon|ftp|lpr|mail|news|user|uucp|local0|local1|local2|local3|local4|local5|local6|local7]
	[--log.file-name-format=global-url|local-path|file-name]
	[--log.color-output=true|false]
	[--validation-log.enabled=true|false]
	[--validation-log.output=syslog|console]
	[--validation-log.level=error|warning|info|debug]
	[--validation-log.tag=<string>]
	[--validation-log.facility=auth|authpriv|cron|daemon|ftp|lpr|mail|news|user|uucp|local0|local1|local2|local3|local4|local5|local6|local7]
	[--validation-log.file-name-format=global-url|local-path|file-name]
	[--validation-log.color-output=true|false]
	[--output.roa=<file>]
	[--output.bgpsec=<file>]
	[--output.format=csv|json]
	[--asn1-decode-max-stack=<unsigned integer>]
	[--init-tals=true|false]
	[--init-as0-tals=true|false]
	[--thread-pool.server.max=<unsigned integer>]
```

If an argument is specified more than once, the last one takes precedence:

{% highlight bash %}
$ {{ page.command }} --tal="foo"                          # tal is "foo"
$ {{ page.command }} --tal="foo" --tal="bar"              # tal is "bar"
$ {{ page.command }} --tal="foo" --tal="bar" --tal="qux"  # tal is "qux"
{% endhighlight %}

## Arguments

### `--help`

- **Type:** None
- **Availability:** `argv` only

Prints a medium-sized description of the command-line syntax, then exits.

{% highlight bash %}
$ {{ page.command }} --help
Usage: {{ page.command }}
	[--help]
		(Give this help list)
	[--usage]
		(Give a short usage message)
	[--version]
		(Print program version)
	...
	[--init-as0-tals=true|false]
		(Fetch the currently-known AS0 TAL files into --tal)
	[--thread-pool.server.max=<unsigned integer>]
		(Maximum number of active threads (one thread per RTR client) that can live at the thread pool)
	[--thread-pool.validation.max=<unsigned integer>]
		(Maximum number of active threads (one thread per TAL) that can live at the thread pool)
{% endhighlight %}

The slightly larger usage message is `man {{ page.command }}` and the large usage message is this documentation.

### `--usage`

- **Type:** None
- **Availability:** `argv` only

Prints a small-sized syntax reminder message, then exits.

{% highlight bash %}
$ {{ page.command }} --usage
Usage: {{ page.command }}
        [--help]
        [--usage]
        [--version]
	...
        [--log.file-name-format=global-url|local-path|file-name]
        [--output.roa=<file>]
        [--output.bgpsec=<file>]
{% endhighlight %}

### `--version`

- **Type:** None
- **Availability:** `argv` only

Prints the program's version, then exits.

{% highlight bash %}
$ {{ page.command }} --version
fort {{ site.fort-latest-version }}
{% endhighlight %}

### `--tal`

- **Type:** String (Path to file or directory)
- **Availability:** `argv` and JSON

Path to the _Trust Anchor Locator_ (TAL), or to a directory that contains TALs.

A TAL is a file that points to a _Trust Anchor_ (TA). A TA is an RPKI tree's root certificate.

The reason why you provide locators instead of anchors is to allow the latter to be officially updated without the need to awkwardly redistribute them. (TALs rarely need to change.)

Registries which own TAs are responsible for providing you with their TALs. For convenience, you can use [`--init-tals`](#--init-tals) and [`--init-as0-tals`](#--init-as0-tals) to speed up and automate this process. Alternatively, by following these links, you can download them manually:

- [AFRINIC](https://afrinic.net/resource-certification/tal)
- [APNIC](https://www.apnic.net/community/security/resource-certification/tal-archive/)
- [ARIN](https://www.arin.net/resources/manage/rpki/tal/)
- [LACNIC](https://www.lacnic.net/4984/2/lacnic/rpki-rpki-trust-anchor)
- [RIPE NCC](https://www.ripe.net/manage-ips-and-asns/resource-management/rpki/ripe-ncc-rpki-trust-anchor-structure)

The TAL file format has been standardized in [RFC 8630](https://tools.ietf.org/html/rfc8630). It is a text file that contains zero or more comments (each comment must start with the character "#" and end with a line break), a list of URLs (which serve as alternate access methods for the TA), followed by a blank line, followed by the Base64-encoded public key of the TA.

Just for completeness sake, here's an example on what a typical TAL looks like:

```
https://rpki.example.com/repository/root-ca.cer
rsync://rpki.example.com/repository/root-ca.cer

MIIBIjANBgkqhkiG9w0BAQEFAAOCAQ8AMIIBCgKCAQEAsqS+PDB1kArJlBTHeYCu
4anCWv8DzE8fHHexlGBm4TQBWC0IhNVbpUFg7SOp/7VddcGWyPZQRfdpQi4fdaGu
d6JJcGRECibaoc0Gs+d2mNyFJ1XXNppLMr5WH3iaL86r00jAnGJiCiNWzz7Rwyvy
UH0Z4lO12h+z0Zau7ekJ2Oz9to+VcWjHzV4y6gcK1MTlM6fMhKOzQxEA3TeDFgXo
SMiU+kLHI3dJhv4nJpjc0F+8+6hokIbF0p79yaCgyk0IGz7W3oSPa13KLN6mIPs6
4/UUJU5DDQvdq5T9FRF0I1mdtLToLSBnDCkTAAC6486UYV1j1Yzv1+DWJHSmiLna
LQIDAQAB
```

### `--init-tals`

- **Type:** None
- **Availability:** `argv` only

Downloads the currently known core TALs into the [`--tal`](#--tal) directory, then exits. It's a convenience option, meant for quick TAL retrieval, in case you don't have a more formal means to do it.

```bash
$ {{ page.command }} --init-tals --tal /etc/fort/tal
Jul 30 12:00:55 DBG: HTTP GET: https://rpki.afrinic.net/tal/afrinic.tal
Successfully fetched '/etc/fort/tal/afrinic.tal'!

Jul 30 12:00:57 DBG: HTTP GET: https://tal.apnic.net/apnic.tal
Successfully fetched '/etc/fort/tal/apnic.tal'!

Jul 30 12:01:04 DBG: HTTP GET: https://www.arin.net/resources/manage/rpki/arin.tal
Successfully fetched '/etc/fort/tal/arin.tal'!

Jul 30 12:01:05 DBG: HTTP GET: https://www.lacnic.net/innovaportal/file/4983/1/lacnic.tal
Successfully fetched '/etc/fort/tal/lacnic.tal'!

Jul 30 12:01:06 DBG: HTTP GET: https://tal.rpki.ripe.net/ripe-ncc.tal
Successfully fetched '/etc/fort/tal/ripe-ncc.tal'!
```

This flag can be used in conjunction with `--init-as0-tals`.

### `--init-as0-tals`

- **Type:** None
- **Availability:** `argv` only

Download the currently known _AS0 Trust Anchor Locators_ (AS0 TALs) into the [`--tal`](#--tal) directory, then exit.

Here's an example. The following command downloads the AS0 TALs into `/etc/fort/tal` (assuming it exists, and is a writable directory):

```bash
$ {{ page.command }} --init-as0-tals --tal /etc/fort/tal
Jul 30 12:02:51 DBG: HTTP GET: https://tal.apnic.net/apnic-as0.tal
Successfully fetched '/etc/fort/tal/apnic-as0.tal'!

Jul 30 12:02:52 DBG: HTTP GET: https://www.lacnic.net/innovaportal/file/4983/1/lacnic-as0.tal
Successfully fetched '/etc/fort/tal/lacnic-as0.tal'!
```

This flag can be used in conjunction with `--init-tals`.

### `--local-repository`

- **Type:** String (Path to directory)
- **Availability:** `argv` and JSON
- **Default:** `/tmp/fort/repository`

Path to the directory where Fort will store a local cache of the entire repository trees.

This cache is updated (based on the trees pointed by the TALs) during every validation cycle, and Fort's entire validation process operates on it.

Assuming not much time has passed since the last time the repository was cached, updating the cache is most of the time much faster than downloading it from scratch. You're therefore encouraged to keep it around.

### `--work-offline`

- **Type:** Boolean (`true`, `false`)
- **Availability:** `argv` and JSON
- **Default:** `false`

Skip the repository cache update?

If `true`, Fort will disable all outgoing RRDP and RSYNC requests during the validation cycle. The validation results will be entirely based on the (possibly outdated) existing cache. ([`--local-repository`](#--local-repository))

Mostly intended for debugging. See [`--rsync.enabled`](#--rsyncenabled) and [`--http.enabled`](#--httpenabled) if you want to disable a specific protocol.

### `--daemon`

- **Type:** Boolean (`true`, `false`)
- **Availability:** `argv` and JSON
- **Default:** `false`

Send process to the background?

All enabled logs will be sent to syslog; [`--log.output`](#--logoutput) and [`--validation-log.output`](#--validation-logoutput) will be ignored.

### `--maximum-certificate-depth`

- **Type:** Integer
- **Availability:** `argv` and JSON
- **Default:** 32
- **Range:** [5, [`UINT_MAX`](http://pubs.opengroup.org/onlinepubs/9699919799/basedefs/limits.h.html))

Maximum allowable RPKI tree height. Meant to protect Fort from iterating infinitely due to certificate chain loops.

Fort's tree traversal is actually iterative (not recursive), so there should be no risk of stack overflow, regardless of this value.

### `--mode`

- **Type:** Enumeration (`server`, `standalone`, `print`)
- **Availability:** `argv` and JSON
- **Default:** `server`

In `server` mode, Fort runs endlessly, performing RPKI validation cycles [repeatedly](#--serverintervalvalidation). In parallel, it also starts an [RTR server](#--serveraddress) that will perpetually serve the validation results to upcoming RTR clients. (Which are usually routers.)

In `standalone` mode, Fort simply performs one immediate RPKI validation, then exits. This mode is usually coupled with [`--output.roa`](#--outputroa).

`print` translates an RPKI object to JSON, and dumps it on standard output. See [`mode=print`](mode-print.html).

### `--server.address`

- **Type:** String array
- **Availability:** `argv` and JSON
- **Default:** On Linux, `::`. On everything else, `0.0.0.0, ::`.

List of hostnames or numeric host addresses the RTR server will be bound to. Must resolve to (or be) bindable IP addresses. IPv4 and IPv6 are supported.

The address list must be comma-separated, and each address must have the following format: `<address>[#<port>]`. The port defaults to [`--server.port`](#--serverport).

Here are some examples:
- `--server.address="localhost"`: Bind to `localhost`, port [`--server.port`](#--serverport).
- `--server.address="localhost, ::1#8324"`: Same as above, and also bind to `[::1]:8324`.
- `--server.address="localhost#8323, ::1#8324"`: Bind to `localhost` on port 8323, and to `[::1]:8324`. ([`--server.port`](#--serverport) is ignored.)

Use wildcards to bind to all available addresses. Note that, for historical reasons, Linux is a bit strange:

| `--server.address` | Meaning on the BSDs | Meaning on Linux |
|--------------------|---------------------|------------------|
| `0.0.0.0` | Bind to all available IPv4 addresses | Bind to all available IPv4 addresses |
| `::` | Bind to all available IPv6 addresses | Bind to all available IPv4 and IPv6 addresses |
| `0.0.0.0, ::` | Bind to all available IPv4 and IPv6 addresses | Error |

### `--server.port`

- **Type:** String
- **Availability:** `argv` and JSON
- **Default:** `"323"`

TCP port or service the server address(es) will be bound to, if [`--server.address`](#--serveraddress) doesn't override it.

This is a string because a service alias can be used as a valid value. The available aliases are commonly located at `/etc/services`. (See '`$ man 5 services`'.)

> ![img/warn.svg](img/warn.svg) The default port is privileged. To improve security, either change or jail it. See [Non root port binding](run.html#non-root-port-binding).

### `--server.backlog`

- **Type:** Integer
- **Availability:** `argv` and JSON
- **Default:** [`SOMAXCONN`](http://pubs.opengroup.org/onlinepubs/9699919799.2008edition/basedefs/sys_socket.h.html)
- **Range:** [1, `SOMAXCONN`]

RTR server's listen queue length. It is the second argument of [`listen()`](http://pubs.opengroup.org/onlinepubs/9699919799.2008edition/functions/listen.html):

> The backlog argument provides a hint to the implementation which the implementation shall use to limit the number of outstanding connections in the socket's listen queue. Implementations may impose a limit on backlog and silently reduce the specified value. Normally, a larger backlog argument value shall result in a larger or equal length of the listen queue. Implementations shall support values of backlog up to SOMAXCONN, defined in <sys/socket.h>.

See the corresponding manual page from your operating system (likely `man 2 listen`) for specific implementation details.

### `--server.interval.validation`

- **Type:** Integer
- **Availability:** `argv` and JSON
- **Default:** 3600
- **Range:** [60, [`UINT_MAX`](http://pubs.opengroup.org/onlinepubs/9699919799/basedefs/limits.h.html)]

Number of seconds Fort will sleep between validation cycles, when in [`server`](#--mode) mode.

The timer starts counting every time a validation is finished, not every time it begins. The actual validation loop is, therefore, longer than this number.

"Validation cycle" includes the rsync update along with the validation operation. Because you are taxing the global repositories every time the validator performs a cache synchronization, it is recommended not to reduce the validation interval to the point you might be contributing to DoS'ing the global repository. The minimum value (60) was taken from the [RRDP RFC](https://tools.ietf.org/html/rfc8182#section-3.1), which means it's not necessarily a good value for heavy rsyncs.

### `--server.interval.refresh`

- **Type:** Integer
- **Availability:** `argv` and JSON
- **Default:** 3600
- **Range:** [1, 86400]

To synchronize their cache of RPKI prefix origin data and router keys, RTR clients (routers) poll Fort's RTR Server at regular intervals.

`--server.interval.refresh` is the length of that interval (in seconds), as _suggested_ by Fort, to the RTR clients. It is only employed if the peers manage to negociate usage of the RTRv1 protocol for the communication.

See [RFC 8210, section 6](https://tools.ietf.org/html/rfc8210#section-6).

### `--server.interval.retry`

- **Type:** Integer
- **Availability:** `argv` and JSON
- **Default:** 600
- **Range:** [1, 7200]

To synchronize their cache of RPKI prefix origin data and router keys, RTR clients (routers) poll Fort's RTR Server at regular intervals.

`--server.interval.retry` is the number of seconds a router should wait before retrying a failed synchronization. It is _suggested_ to them by Fort, and only employed if the peers manage to negociate usage of the RTRv1 protocol for the communication.

See [RFC 8210, section 6](https://tools.ietf.org/html/rfc8210#section-6).

### `--server.interval.expire`

- **Type:** Integer
- **Availability:** `argv` and JSON
- **Default:** 7200
- **Range:** [600, 172800]

To synchronize their cache of RPKI prefix origin data and router keys, RTR clients (routers) poll Fort's RTR Server at regular intervals.

`--server.interval.expire` is the number of seconds a router should retain their data while unable to perform a successful synchronization with Fort. It is _suggested_ to them by Fort, and only employed if the peers manage to negociate usage of the RTRv1 protocol for the communication.

See [RFC 8210, section 6](https://tools.ietf.org/html/rfc8210#section-6).

### `--server.deltas.lifetime`

- **Type:** Integer
- **Availability:** `argv` and JSON
- **Default:** 2
- **Range:** [0, [`UINT_MAX`](http://pubs.opengroup.org/onlinepubs/9699919799/basedefs/limits.h.html)]

When routers first connect to Fort, they request a _snapshot_ of the validation results. (ROAs and Router Keys.) Because they need to keep their validated objects updated, and snapshots tend to be relatively large amounts of information, they request _deltas_ afterwards over configurable intervals. ("Deltas" being the differences between snapshots.)

During each validation cycle, Fort generates a new snapshot, as well as the deltas needed to build the new snapshot from the previous one. These are all stored in RAM. `--server.deltas.lifetime` is the number of iterations a set of deltas will be kept before being deallocated. (Recall that every iteration lasts [`--server.interval.validation`](#--serverintervalvalidation) seconds, plus however long the validation takes.)

If a router lags behind, to the point Fort has already deleted the deltas it needs to update the router's snapshot, Fort will have to fall back to fetch the entire latest snapshot instead.

### `--slurm`

- **Type:** String (path to file or directory)
- **Availability:** `argv` and JSON
- **Default:** `NULL`

SLURM file, or directory containing SLURM files. See [SLURM](slurm.html).

### `--log.enabled`

- **Type:** Boolean (`true`, `false`)
- **Availability:** `argv` and JSON
- **Default:** `true`

Enable the operation logs?

See [Logging](logging.html).

### `--log.level`

- **Type:** Enumeration (`error`, `warning`, `info`, `debug`)
- **Availability:** `argv` and JSON
- **Default:** `warning`

Minimum allowed severity of operation log messages. (Lower severity messages will be dropped.) The highest priority is `error`, and the lowest is `debug`.

For example, `--log.level=warning` will cause only `warning` and `error` messages to be logged.

See [Logging > Configuration > Level](logging.html#level).

### `--log.output`

- **Type:** Enumeration (`syslog`, `console`)
- **Availability:** `argv` and JSON
- **Default:** `console`

Desired target that will take care of actually printing the operation logs.

`console` will log messages in the standard streams; `syslog` will log on [Syslog](https://en.wikipedia.org/wiki/Syslog).

See [Logging > Configuration > Output](logging.html#output).

### `--log.color-output`

- **Type:** Boolean (`true`, `false`)
- **Availability:** `argv` and JSON
- **Default:** `false`

Include ANSI color codes in the logging? Meant to ease human consumption. Only applies when [`--log.output`](#--logoutput) is `console`.

See [Logging > Configuration > Color output](logging.html#color-output).

### `--log.file-name-format`

- **Type:** Enumeration (`global-url`, `local-path`, `file-name`)
- **Availability:** `argv` and JSON
- **Default:** `global-url`

Decides which version of file names should be printed during most debug/error messages at the operation logs.

See [Logging > Configuration > File name format](logging.html#file-name-format).

### `--log.facility`

- **Type:** Enumeration (`auth`, `authpriv`, `cron`, `daemon`, `ftp`, `lpr`, `mail`, `news`, `user`, `uucp`, from `local0` to `local7`)
- **Availability:** `argv` and JSON
- **Default:** `daemon`

Syslog facility utilized for operation logs (meaningful only if [`--log.output`](#--logoutput) is `syslog`).

See [Logging > Configuration > Facility](logging.html#facility).

### `--log.tag`

- **Type:** String
- **Availability:** `argv` and JSON
- **Default:** `NULL`

Prefix tag that will be added to all operation log messages. It's meant to help identify operation logs from other types of logs.

The tag will be surrounded by square brackets.

See [Logging > Configuration > Tag](logging.html#tag).

### `--validation-log.enabled`

- **Type:** Boolean (`true`, `false`)
- **Availability:** `argv` and JSON
- **Default:** `false`

Enable the validation logs?

See [Logging](logging.html).

### `--validation-log.level`

- **Type:** Enumeration (`error`, `warning`, `info`, `debug`)
- **Availability:** `argv` and JSON
- **Default:** `warning`

Minimum allowed severity of validation log messages. (Lower severity messages will be dropped.) The highest priority is `error`, and the lowest is `debug`.

For example, `--validation-log.level=warning` will cause only warning and error messages to be logged.

See [Logging > Configuration > Level](logging.html#level).

### `--validation-log.output`

- **Type:** Enumeration (`syslog`, `console`)
- **Availability:** `argv` and JSON
- **Default:** `console`

Desired target that will take care of actually printing the validation logs.

`console` will log messages in the standard streams; `syslog` will log on Syslog.

See [Logging > Configuration > Output](logging.html#output).

### `--validation-log.color-output`

- **Type:** Boolean (`true`, `false`)
- **Availability:** `argv` and JSON
- **Default:** `false`

Include ANSI color codes in the logging? Meant to ease human consumption. Only applies when `--validation-log.output` is `console`.

See [Logging > Configuration > Color output](logging.html#color-output).

### `--validation-log.file-name-format`

- **Type:** Enumeration (`global-url`, `local-path`, `file-name`)
- **Availability:** `argv` and JSON
- **Default:** `global-url`

Decides which version of file names should be printed during most debug/error messages at the validation logs.

See [Logging > Configuration > File name format](logging.html#file-name-format).

### `--validation-log.facility`

- **Type:** Enumeration (`auth`, `authpriv`, `cron`, `daemon`, `ftp`, `lpr`, `mail`, `news`, `user`, `uucp`, from `local0` to `local7`)
- **Availability:** `argv` and JSON
- **Default:** `daemon`

Syslog facility utilized for validation logs (meaningful only if [`--validation-log.output`](#--validation-logoutput) is `syslog`).

See [Logging > Configuration > Facility](logging.html#facility).

### `--validation-log.tag`

- **Type:** String
- **Availability:** `argv` and JSON
- **Default:** `Validation`

Prefix tag that will be added to all operation log messages. It's meant to help identify operation logs from other types of logs.

The tag will be surrounded by square brackets.

See [Logging > Configuration > Tag](logging.html#tag).

### `--http.enabled`

- **Type:** Boolean (`true`, `false`)
- **Availability:** `argv` and JSON
- **Default:** `true`

Enable HTTP requests during validation?

If disabled (`--http.enabled=false`), Fort will skip all outgoing HTTP requests during the validation cycle. The relevant validation results will be entirely based on the (possibly outdated) existing cache. ([`--local-repository`](#--local-repository))

Mostly intended for debugging.

### `--http.priority`

- **Type:** Integer
- **Availability:** `argv` and JSON
- **Default:** 60
- **Range:** [0, 100]

HTTP's (and therefore RRDP's) precedence when choosing the protocol used to download files (assuming Fort has to choose, and both protocols are [enabled](#--httpenabled)). The protocol with the highest priority is used first, and the runner-up is employed as fallback.

> At the moment, only two protocols (RRDP/HTTP and RSYNC) are supported. Yes, `--http.priority`'s range is overkill.

See [`--rsync.priority`](#--rsyncpriority).

<<<<<<< HEAD
=======
### `--http.retry.count`

- **Type:** Integer
- **Availability:** `argv` and JSON
- **Default:** 1
- **Range:** [0, [`UINT_MAX`](http://pubs.opengroup.org/onlinepubs/9699919799/basedefs/limits.h.html)]

Number of additional HTTP requests after a failed attempt.

If a transient error is returned when Fort tries to perform an HTTP transfer, it will retry this number of times before giving up. Setting the number to 0 makes Fort do no retries (which is the default). "Transient error" is a timeout, an HTTP 408 response code, or an HTTP 5xx response code.

### `--http.retry.interval`

- **Type:** Integer
- **Availability:** `argv` and JSON
- **Default:** 4
- **Range:** [0, [`UINT_MAX`](http://pubs.opengroup.org/onlinepubs/9699919799/basedefs/limits.h.html)]

Period of time (in seconds) to wait between each retry to request an HTTP URI.

>>>>>>> 8fa0d438
### `--http.user-agent`

- **Type:** String
- **Availability:** `argv` and JSON
- **Default:** `{{ page.command }}/{{ site.fort-latest-version }}`

_**All requests are made using HTTPS, verifying the peer and the certificate name vs host**_

User-Agent to use at HTTP requests.

The value specified (either by the argument or the default value) is utilized in libcurl's option [CURLOPT_USERAGENT](https://curl.haxx.se/libcurl/c/CURLOPT_USERAGENT.html).

### `--http.max-redirs`

- **Type:** Integer
- **Availability:** `argv` and JSON
- **Default:** 10
- **Range:** [0, [`UINT_MAX`](http://pubs.opengroup.org/onlinepubs/9699919799/basedefs/limits.h.html)]

Maximum allowed number of redirections to follow per HTTP request. (The total number of requests is `--http.max-redirs + 1`.)

Unlike [`curl`'s `--max-redirs`](https://curl.se/docs/manpage.html#--max-redirs), Fort does not provide a means to allow for infinite redirects.

### `--http.connect-timeout`

- **Type:** Integer
- **Availability:** `argv` and JSON
- **Default:** 30
- **Range:** [1, [`UINT_MAX`](http://pubs.opengroup.org/onlinepubs/9699919799/basedefs/limits.h.html)]

_**All requests are made using HTTPS, verifying the peer and the certificate name vs host**_

Timeout (in seconds) for the connect phase.

Whenever an HTTP connection will try to be established, the validator will wait a maximum of `http.connect-timeout` for the peer to respond to the connection request; if the timeout is reached, the connection attempt will be aborted.

The value specified (either by the argument or the default value) is utilized in libcurl's option [CURLOPT_CONNECTTIMEOUT](https://curl.haxx.se/libcurl/c/CURLOPT_CONNECTTIMEOUT.html).

### `--http.transfer-timeout`

- **Type:** Integer
- **Availability:** `argv` and JSON
- **Default:** 900
- **Range:** [0, [`UINT_MAX`](http://pubs.opengroup.org/onlinepubs/9699919799/basedefs/limits.h.html)]

_**All requests are made using HTTPS, verifying the peer and the certificate name vs host**_

Maximum time in seconds (once the connection is established) that the request can last.

Once the connection is established with the server, the request will last a maximum of `http.transfer-timeout` seconds. A value of 0 means unlimited time.

The value specified (either by the argument or the default value) is utilized in libcurl's option [CURLOPT_TIMEOUT](https://curl.haxx.se/libcurl/c/CURLOPT_TIMEOUT.html).

### `--http.low-speed-limit`

- **Type:** Integer
- **Availability:** `argv` and JSON
- **Default:** 100000 (100 kilobytes/second)
- **Range:** [0, [`UINT_MAX`](http://pubs.opengroup.org/onlinepubs/9699919799/basedefs/limits.h.html)]

The value Fort employs as [CURLOPT_LOW_SPEED_LIMIT](https://curl.haxx.se/libcurl/c/CURLOPT_LOW_SPEED_LIMIT.html) during every HTTP transfer.

It is the average transfer speed (in bytes per second) that HTTP transfers (between Fort and RPKI repositories) should be below during [`--http.low-speed-time`](#--httplow-speed-time) seconds for Fort to consider it to be too slow. (Slow connections are dropped.)

For example:

```
--http.low-speed-limit 30 --http.low-speed-time 60
```

Whenever Fort attempts to retrieve a file from an RPKI repository through HTTP, it will abort the transfer if the connection stays slower than 30 bytes per second, over a period of 60 seconds.

The intent is to prevent malicious repositories from slowing down Fort.

Zero disables the validation.

### `--http.low-speed-time`

- **Type:** Integer
- **Availability:** `argv` and JSON
- **Default:** 10
- **Range:** [0, [`UINT_MAX`](http://pubs.opengroup.org/onlinepubs/9699919799/basedefs/limits.h.html)]

The value Fort employs as [CURLOPT_LOW_SPEED_TIME](https://curl.haxx.se/libcurl/c/CURLOPT_LOW_SPEED_TIME.html) during every HTTP transfer.

It is the number of seconds that the transfer speed should be below `--http.low-speed-limit` for the Fort to consider it too slow. (Slow connections are dropped.)

See [`--http.low-speed-limit`](#--httplow-speed-limit) for an example.

### `--http.max-file-size`

- **Type:** Integer
- **Availability:** `argv` and JSON
- **Default:** 1,000,000,000 (1 Gigabyte)
- **Range:** [0, 2000000000] (2 Gigabytes)

The maximum amount of bytes files are allowed to length during HTTP transfers. Files that exceed this limit are dropped, either early (through [CURLOPT_MAXFILESIZE](https://curl.haxx.se/libcurl/c/CURLOPT_MAXFILESIZE.html)) or as they hit the limit (when the file size is not known prior to download).

This is intended to prevent malicious RPKI repositories from stagnating Fort.

As of 2021-10-05, the largest legitimate file in the repositories is an RRDP snapshot that weights ~150 megabytes. (But will double in size during key rollover.)

This configuration value is _transient_. It is expected that the IETF will eventually standardize a more versatile means to prevent unbounded file transfers. In particular, because RRDP snapshots tend to grow over time, `--http.max-file-size`'s default value will likely eventually be exceeded by legitimate files.

Watch out for the following warning in the operation logs:

	File size exceeds 50% of the configured limit

### `--http.ca-path`

- **Type:** String (Path to directory)
- **Availability:** `argv` and JSON
- **Default:** `NULL` (disabled)

_**All requests are made using HTTPS, verifying the peer and the certificate name vs host**_

Path to a directory containing CA certificates, which Fort might employ to verify peers while performing HTTPS requests.

Useful when the CA from the peer isn't located at the default OS certificate bundle. If specified, the peer certificate will be verified using the CAs at the path. The directory MUST be prepared using the `rehash` utility from the SSL library:

- OpenSSL command (with help): `$ openssl rehash -h`
- LibreSSL command (with help): `$ openssl certhash -h`

The value specified is utilized in libcurl's option [CURLOPT_CAPATH](https://curl.haxx.se/libcurl/c/CURLOPT_CAPATH.html).

### `--output.roa`

- **Type:** String (Path to file)
- **Availability:** `argv` and JSON
- **Default:** `NULL` (disabled)

File where the ROAs (found during each validation run) will be stored. See [`--output.format`](#--outputformat).

If the file already exists, it will be overwritten. If it doesn't exist, it will be created. To print to standard output, use a hyphen (`-`). If the RTR server is [enabled](#--mode), then the ROAs will be printed every [`--server.interval.validation`](#--serverintervalvalidation) secs.

When `--output.format` equals `csv`, each line of the result is printed in the following order: _AS, Prefix, Max prefix length_. The first line contains the column names.

When `--output.format` equals `json`, each element is printed in an object array of `roas`:

{% highlight json %}
{
	"roas": [
		{
			"asn": "AS64496",
			"prefix": "198.51.100.0/24",
			"maxLength": 24
		},
		{
			"asn": "AS64496",
			"prefix": "2001:DB8::/32",
			"maxLength": 48
		}
	]
}
{% endhighlight %}

If `--output.roa` is omitted, the ROAs are not printed.

### `--output.bgpsec`

- **Type:** String (Path to file)
- **Availability:** `argv` and JSON
- **Default:** `NULL` (disabled)

> ![Warning!](img/warn.svg) BGPsec certificate validation has been disabled in version 1.5.2 because of [this bug](https://github.com/NICMx/FORT-validator/issues/58).

File where the BGPsec Router Keys (found during each validation run) will be stored. See [`--output.format`](#--outputformat).

Since most of the data (Subject Key Identifier and Subject Public Key Info) is binary, it is base64url-encoded, without trailing pads.

If the file already exists, it will be overwritten. If it doesn't exist, it will be created. To print to standard output, use a hyphen (`-`). If the RTR server is [enabled](#--mode), the BGPsec Router Keys will be printed every [`--server.interval.validation`](#--serverintervalvalidation) seconds.

When `--output.format` equals `csv`, each line of the result is printed in the following order: _AS, Subject Key Identifier, Subject Public Key Info_. The first line contains the column names.

When `--output.format` equals `json`, each element is printed in an object array of `router-keys`:

{% highlight json %}
{
	"router-keys": [
		{
			"asn": "AS64496",
			"ski": "<Base64 Encoded SKI>",
			"spki": "<Base64 Encoded SPKI>"
		},
		{
			"asn": "AS64497",
			"ski": "<Base64 Encoded SKI>",
			"spki": "<Base64 Encoded SPKI>"
		}
	]
}
{% endhighlight %}

If `--output.bgpsec` is ommited, then the BGPsec Router Keys are not printed.

### `--output.format`

- **Type:** Enumeration (`csv`, `json`)
- **Availability:** `argv` and JSON
- **Default:** `csv`

Output format for [`--output.roa`](#--outputroa) and [`--output.bgpsec`](#--outputbgpsec).

### `--asn1-decode-max-stack`

- **Type:** Integer
- **Availability:** `argv` and JSON
- **Default:** 4096
- **Range:** [1, [`UINT_MAX`](http://pubs.opengroup.org/onlinepubs/9699919799/basedefs/limits.h.html)]

ASN1 decoder max allowed stack size in bytes, utilized to avoid a stack overflow when a large nested ASN1 object is parsed.

This check is merely a caution, since ASN1 decoding functions are recursive and might cause a stack overflow. So, this argument probably won't be necessary in most cases, since the RPKI ASN1 objects don't have nested objects that require too much stack allocation (for now).

### `--thread-pool.server.max`

- **Type:** Integer
- **Availability:** `argv` and JSON
- **Default:** 20
- **Range:** [1, [`UINT_MAX`](http://pubs.opengroup.org/onlinepubs/9699919799/basedefs/limits.h.html)]

Number of threads the RTR server will reserve for RTR client (router) request handling. The server will be able to handle `--thread-pool.server.max` requests at most, at once. Additional requests will queue.

> Before Fort 1.5.1, this value used to represent the maximum number of client _connections_ the server would be able to hold at any given time. It scales better now.

### `--rsync.enabled`

- **Type:** Boolean (`true`, `false`)
- **Availability:** `argv` and JSON
- **Default:** `true`

Enables RSYNC requests during validation?

If disabled (`--rsync.enabled=false`), Fort will skip all outgoing RSYNC requests during the validation cycle. The relevant validation results will be entirely based on the (possibly outdated) existing cache. ([`--local-repository`](#--local-repository))

Mostly intended for debugging.

### `--rsync.priority`

- **Type:** Integer
- **Availability:** `argv` and JSON
- **Default:** 50
- **Range:** [0, 100]

RSYNC's precedence when choosing the protocol used to download files (assuming Fort has to choose, and both protocols are [enabled](#--rsyncenabled)). The protocol with the highest priority is used first, and the runner-up is employed as fallback.

> At the moment, only two protocols (RRDP/HTTP and RSYNC) are supported. Yes, `--rsync.priority`'s range is overkill.

See [`--http.priority`](#--httppriority).

### `--rsync.transfer-timeout`

- **Type:** Integer
- **Availability:** `argv` and JSON
<<<<<<< HEAD
- **Default:** 900
=======
- **Default:** 1
>>>>>>> 8fa0d438
- **Range:** [0, [`UINT_MAX`](http://pubs.opengroup.org/onlinepubs/9699919799/basedefs/limits.h.html)]

Maximum time in seconds that the rsync transfer can last.

<<<<<<< HEAD
Once the connection is established with the server, the request will last a maximum of `rsync.transfer-timeout` seconds. A value of 0 means unlimited time.
=======
- **Type:** Integer
- **Availability:** `argv` and JSON
- **Default:** 4
- **Range:** [0, [`UINT_MAX`](http://pubs.opengroup.org/onlinepubs/9699919799/basedefs/limits.h.html)]

Period of time (in seconds) to wait between each retry to execute an RSYNC.
>>>>>>> 8fa0d438

### `--rsync.transfer-timeout`

- **Type:** Integer
- **Availability:** `argv` and JSON
- **Default:** 900
- **Range:** [0, [`UINT_MAX`](http://pubs.opengroup.org/onlinepubs/9699919799/basedefs/limits.h.html)]

Maximum time in seconds that the rsync transfer can last.

Once the connection is established with the server, the request will last a maximum of `rsync.transfer-timeout` seconds. A value of 0 means unlimited time.

### `--configuration-file`

- **Type:** String (Path to file)
- **Availability:** `argv` only
- **Default:** `NULL` (disabled)

Path to a JSON file from which additional configuration will be read.

The configuration options are mostly the same as the ones from the `argv` interface. (See the "Availability" metadata of each field.) Here's a (possibly slightly outdated) full configuration file example:

<pre><code>{
	"<a href="#--tal">tal</a>": "/tmp/fort/tal/",
	"<a href="#--local-repository">local-repository</a>": "/tmp/fort/repository",
	"<a href="#--maximum-certificate-depth">maximum-certificate-depth</a>": 32,
	"<a href="#--slurm">slurm</a>": "/tmp/fort/test.slurm",
	"<a href="#--mode">mode</a>": "server",
	"<a href="#--work-offline">work-offline</a>": false,
	"<a href="#--daemon">daemon</a>": false,

	"server": {
		"<a href="#--serveraddress">address</a>": [
			"192.0.2.1",
			"2001:db8::1"
		],
		"<a href="#--serverport">port</a>": "8323",
		"<a href="#--serverbacklog">backlog</a>": 4096,
		"interval": {
			"<a href="#--serverintervalvalidation">validation</a>": 3600,
			"<a href="#--serverintervalrefresh">refresh</a>": 3600,
			"<a href="#--serverintervalretry">retry</a>": 600,
			"<a href="#--serverintervalexpire">expire</a>": 7200
		},
		"deltas": {
			"<a href="#--serverdeltaslifetime">lifetime</a>": 2
		}
	},

	"rsync": {
		"<a href="#--rsyncenabled">enabled</a>": true,
		"<a href="#--rsyncpriority">priority</a>": 50,
<<<<<<< HEAD
		"<a href="#--rsynctransfer-timeout">transfer-timeout</a>": 0,
=======
		"retry": {
			"<a href="#--rsyncretrycount">count</a>": 1,
			"<a href="#--rsyncretryinterval">interval</a>": 4
		},
		"<a href="#--rsynctransfer-timeout">transfer-timeout</a>": 900,
>>>>>>> 8fa0d438
		"<a href="#rsyncprogram">program</a>": "rsync",
		"<a href="#rsyncarguments-recursive">arguments-recursive</a>": [
			"-rtz",
			"--delete",
			"--omit-dir-times",
			"--contimeout=20",
			"--max-size=20MB",
			"--timeout=15",
			"--include=*/",
			"--include=*.cer",
			"--include=*.crl",
			"--include=*.gbr",
			"--include=*.mft",
			"--include=*.roa",
			"--exclude=*",
			"$REMOTE",
			"$LOCAL"
		]
	},

	"http": {
		"<a href="#--httpenabled">enabled</a>": true,
		"<a href="#--httppriority">priority</a>": 60,
<<<<<<< HEAD
		"<a href="#--httpuser-agent">user-agent</a>": "fort/1.6.2",
=======
		"retry": {
			"<a href="#--httpretrycount">count</a>": 1,
			"<a href="#--httpretryinterval">interval</a>": 4
		},
		"<a href="#--httpuser-agent">user-agent</a>": "fort/{{ site.fort-latest-version }}",
>>>>>>> 8fa0d438
		"<a href="#--httpmax-redirs">max-redirs</a>": 10,
		"<a href="#--httpconnect-timeout">connect-timeout</a>": 30,
		"<a href="#--httptransfer-timeout">transfer-timeout</a>": 900,
		"<a href="#--httplow-speed-limit">low-speed-limit</a>": 100000,
		"<a href="#--httplow-speed-time">low-speed-time</a>": 10,
		"<a href="#--httpmax-file-size">max-file-size</a>": 1000000000,
		"<a href="#--httpca-path">ca-path</a>": "/usr/local/ssl/certs"
	},

	"log": {
		"<a href="#--logenabled">enabled</a>": true,
		"<a href="#--logoutput">output</a>": "console",
		"<a href="#--loglevel">level</a>": "warning",
		"<a href="#--logtag">tag</a>": "Op",
		"<a href="#--logfacility">facility</a>": "daemon",
		"<a href="#--logfile-name-format">file-name-format</a>": "global-url",
		"<a href="#--logcolor-output">color-output</a>": false
	},

	"validation-log": {
		"<a href="#--validation-logenabled">enabled</a>": false,
		"<a href="#--validation-logoutput">output</a>": "console",
		"<a href="#--validation-loglevel">level</a>": "warning",
		"<a href="#--validation-logtag">tag</a>": "Validation",
		"<a href="#--validation-logfacility">facility</a>": "daemon",
		"<a href="#--validation-logfile-name-format">file-name-format</a>": "global-url",
		"<a href="#--validation-logcolor-output">color-output</a>": false
	},

	"<a href="#incidences">incidences</a>": [
		{
			"name": "incid-hashalg-has-params",
			"action": "ignore"
		}, {
			"name": "incid-obj-not-der-encoded",
			"action": "ignore"
		}, {
			"name": "incid-file-at-mft-not-found",
			"action": "error"
		}, {
			"name": "incid-file-at-mft-hash-not-match",
			"action": "error"
		}, {
			"name": "incid-mft-stale",
			"action": "error"
		}, {
			"name": "incid-crl-stale",
			"action": "error"
		}
	],

	"output": {
		"<a href="#--outputroa">roa</a>": "/tmp/fort/roas.csv",
		"<a href="#--outputbgpsec">bgpsec</a>": "/tmp/fort/bgpsec.csv",
		"<a href="#--outputformat">format</a>": "csv"
	},

	"<a href="#--asn1-decode-max-stack">asn1-decode-max-stack</a>": 4096,

	"thread-pool": {
		"server": {
			"<a href="#--thread-poolservermax">max</a>": 20
		}
	}
}
</code></pre>

The file acts as a collection of equivalent `argv` arguments; precedence is not modified:

{% highlight bash %}
$ cat cfg.json
{
	"tal": "bar"
}

$ {{ page.command }} --tal="foo"                                              # tal is "foo"
$ {{ page.command }} --tal="foo" --configuration-file="cfg.json"              # tal is "bar"
$ {{ page.command }} --tal="foo" --configuration-file="cfg.json" --tal="qux"  # tal is "qux"

$ cat a.json
{
	"local-repository": "a",
	"rsync.strategy": "root",
	"maximum-certificate-depth": 5
}

$ cat b.json
{
	"rsync.strategy": "strict"
	"maximum-certificate-depth": 6
}

$ cat c.json
{
	"maximum-certificate-depth": 8
}

$ {{ page.command }} \
	--configuration-file="a.json" \
	--configuration-file="b.json" \
	--configuration-file="c.json"
$ # local-repository is "a", rsync.strategy is "strict" and maximum-certificate-depth is 8
{% endhighlight %}

### `rsync.program`

- **Type:** String
- **Availability:** JSON only
- **Default:** `"rsync"`

Name of the program needed to invoke an rsync file transfer.

### `rsync.arguments-recursive`

- **Type:** String array
- **Availability:** JSON only
- **Default:** `[ "-rtz", "--delete", "--omit-dir-times", "--contimeout=20", "--max-size=20MB", "--timeout=15", "--include=*/", "--include=*.cer", "--include=*.crl", "--include=*.gbr", "--include=*.mft", "--include=*.roa", "--exclude=*", "$REMOTE", "$LOCAL" ]`

Arguments needed by [`rsync.program`](#rsyncprogram) to perform a recursive rsync.

Fort will replace `"$REMOTE"` with the remote URL it needs to download, and `"$LOCAL"` with the target local directory where the file is supposed to be dropped.

### `incidences`

- **Type:** JSON Object array
- **Availability:** JSON only

A listing of actions to be performed by validation upon encountering certain error conditions. See [Incidences](incidence.html).

## Deprecated arguments

### `--shuffle-uris`

- **Type:** Boolean (`true`, `false`)
- **Availability:** `argv` and JSON

> ![img/warn.svg](img/warn.svg) This argument **is DEPRECATED**.

Does nothing as of Fort 1.6.0.

### `--stale-repository-period`

- **Type:** Integer
- **Availability:** `argv` and JSON
- **Range:** [0, [`UINT_MAX`](http://pubs.opengroup.org/onlinepubs/9699919799/basedefs/limits.h.html)]

> ![img/warn.svg](img/warn.svg) This argument **is DEPRECATED**.

Does nothing as of Fort 1.6.0.

### `--rsync.strategy`

- **Type:** Enumeration (`strict`, `root`, `root-except-ta`)
- **Availability:** `argv` and JSON

> ![img/warn.svg](img/warn.svg) This argument **is DEPRECATED**.

Does nothing as of Fort 1.6.0.

### `rsync.arguments-flat`

- **Type:** String array
- **Availability:** JSON only

> ![img/warn.svg](img/warn.svg) This argument **is DEPRECATED**.

Does nothing as of Fort 1.6.0.

### `--thread-pool.validation.max`

- **Type:** Integer
- **Availability:** `argv` and JSON
- **Range:** [1, 100]

> ![img/warn.svg](img/warn.svg) This argument **is DEPRECATED**.

Does nothing as of Fort 1.6.0.<|MERGE_RESOLUTION|>--- conflicted
+++ resolved
@@ -61,11 +61,6 @@
 	48. [`--thread-pool.server.max`](#--thread-poolservermax)
 	50. [`--rsync.enabled`](#--rsyncenabled)
 	51. [`--rsync.priority`](#--rsyncpriority)
-<<<<<<< HEAD
-=======
-	53. [`--rsync.retry.count`](#--rsyncretrycount)
-	54. [`--rsync.retry.interval`](#--rsyncretryinterval)
->>>>>>> 8fa0d438
 	40. [`--rsync.transfer-timeout`](#--rsynctransfer-timeout)
 	55. [`--configuration-file`](#--configuration-file)
 	56. [`rsync.program`](#rsyncprogram)
@@ -103,11 +98,6 @@
 	[--server.deltas.lifetime=<unsigned integer>]
 	[--rsync.enabled=true|false]
 	[--rsync.priority=<unsigned integer>]
-<<<<<<< HEAD
-=======
-	[--rsync.retry.count=<unsigned integer>]
-	[--rsync.retry.interval=<unsigned integer>]
->>>>>>> 8fa0d438
 	[--rsync.transfer-timeout=<unsigned integer>]
 	[--http.enabled=true|false]
 	[--http.priority=<unsigned integer>]
@@ -648,29 +638,6 @@
 
 See [`--rsync.priority`](#--rsyncpriority).
 
-<<<<<<< HEAD
-=======
-### `--http.retry.count`
-
-- **Type:** Integer
-- **Availability:** `argv` and JSON
-- **Default:** 1
-- **Range:** [0, [`UINT_MAX`](http://pubs.opengroup.org/onlinepubs/9699919799/basedefs/limits.h.html)]
-
-Number of additional HTTP requests after a failed attempt.
-
-If a transient error is returned when Fort tries to perform an HTTP transfer, it will retry this number of times before giving up. Setting the number to 0 makes Fort do no retries (which is the default). "Transient error" is a timeout, an HTTP 408 response code, or an HTTP 5xx response code.
-
-### `--http.retry.interval`
-
-- **Type:** Integer
-- **Availability:** `argv` and JSON
-- **Default:** 4
-- **Range:** [0, [`UINT_MAX`](http://pubs.opengroup.org/onlinepubs/9699919799/basedefs/limits.h.html)]
-
-Period of time (in seconds) to wait between each retry to request an HTTP URI.
-
->>>>>>> 8fa0d438
 ### `--http.user-agent`
 
 - **Type:** String
@@ -920,30 +887,6 @@
 > At the moment, only two protocols (RRDP/HTTP and RSYNC) are supported. Yes, `--rsync.priority`'s range is overkill.
 
 See [`--http.priority`](#--httppriority).
-
-### `--rsync.transfer-timeout`
-
-- **Type:** Integer
-- **Availability:** `argv` and JSON
-<<<<<<< HEAD
-- **Default:** 900
-=======
-- **Default:** 1
->>>>>>> 8fa0d438
-- **Range:** [0, [`UINT_MAX`](http://pubs.opengroup.org/onlinepubs/9699919799/basedefs/limits.h.html)]
-
-Maximum time in seconds that the rsync transfer can last.
-
-<<<<<<< HEAD
-Once the connection is established with the server, the request will last a maximum of `rsync.transfer-timeout` seconds. A value of 0 means unlimited time.
-=======
-- **Type:** Integer
-- **Availability:** `argv` and JSON
-- **Default:** 4
-- **Range:** [0, [`UINT_MAX`](http://pubs.opengroup.org/onlinepubs/9699919799/basedefs/limits.h.html)]
-
-Period of time (in seconds) to wait between each retry to execute an RSYNC.
->>>>>>> 8fa0d438
 
 ### `--rsync.transfer-timeout`
 
@@ -996,15 +939,7 @@
 	"rsync": {
 		"<a href="#--rsyncenabled">enabled</a>": true,
 		"<a href="#--rsyncpriority">priority</a>": 50,
-<<<<<<< HEAD
-		"<a href="#--rsynctransfer-timeout">transfer-timeout</a>": 0,
-=======
-		"retry": {
-			"<a href="#--rsyncretrycount">count</a>": 1,
-			"<a href="#--rsyncretryinterval">interval</a>": 4
-		},
 		"<a href="#--rsynctransfer-timeout">transfer-timeout</a>": 900,
->>>>>>> 8fa0d438
 		"<a href="#rsyncprogram">program</a>": "rsync",
 		"<a href="#rsyncarguments-recursive">arguments-recursive</a>": [
 			"-rtz",
@@ -1028,15 +963,7 @@
 	"http": {
 		"<a href="#--httpenabled">enabled</a>": true,
 		"<a href="#--httppriority">priority</a>": 60,
-<<<<<<< HEAD
-		"<a href="#--httpuser-agent">user-agent</a>": "fort/1.6.2",
-=======
-		"retry": {
-			"<a href="#--httpretrycount">count</a>": 1,
-			"<a href="#--httpretryinterval">interval</a>": 4
-		},
 		"<a href="#--httpuser-agent">user-agent</a>": "fort/{{ site.fort-latest-version }}",
->>>>>>> 8fa0d438
 		"<a href="#--httpmax-redirs">max-redirs</a>": 10,
 		"<a href="#--httpconnect-timeout">connect-timeout</a>": 30,
 		"<a href="#--httptransfer-timeout">transfer-timeout</a>": 900,
@@ -1049,7 +976,7 @@
 	"log": {
 		"<a href="#--logenabled">enabled</a>": true,
 		"<a href="#--logoutput">output</a>": "console",
-		"<a href="#--loglevel">level</a>": "warning",
+		"<a href="#--loglevel">level</a>": "info",
 		"<a href="#--logtag">tag</a>": "Op",
 		"<a href="#--logfacility">facility</a>": "daemon",
 		"<a href="#--logfile-name-format">file-name-format</a>": "global-url",
