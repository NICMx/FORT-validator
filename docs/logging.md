---
title: Logging
url-log-level: "[`--log.level`](usage.html#--loglevel)"
url-log-output: "[`--log.output`](usage.html#--logoutput)"
url-log-color-output: "[`--log.color-output`](usage.html#--logcolor-output)"
url-log-file-name-format: "[`--log.file-name-format`](usage.html#--logfile-name-format)"
---

# {{ page.title }}

FORT validator logging can be configured using the arguments:
- {{ page.url-log-level }}
- {{ page.url-log-output }}
- {{ page.url-log-color-output }}
- {{ page.url-log-file-name-format }}

## Log output

During the brief period in which configuration has not been completely parsed yet (and therefore, the validator is not yet aware of the desired log output), the standard streams and syslog are used simultaneously.

Once the configuration has been loaded, all the log messages will be printed at the configured {{ page.url-log-output }}, which can have two values:
<<<<<<< HEAD
- `syslog`: all logging is sent to syslog.
=======
- `syslog`: all logging is sent to syslog, using **LOG_DAEMON** facility.
>>>>>>> 6f2e7440
- `console`: informational and debug messages are printed in standard output, error and critical messages are thrown to standard error.

> Syslog configuration and usage is out of this docs scope, here's a brief introduction from [Wikipedia](https://en.wikipedia.org/wiki/Syslog). You can do some research according to your prefered OS distro to familiarize with syslog, since distinct implementations exists (the most common are: syslog, rsyslog, and syslog-ng).

## Log level

The {{ page.url-log-level }} argument defines which messages will be logged according to its priority. Any log message of equal or higher importance to the one configured, will be logged, e.g. a value of `info` will log messages of equal or higher level (`info`, `warning`, and `error`).

The validator uses exactly five levels of priority (they're just some of all the syslog priority levels), but only four of them can be utilized in {{ page.url-log-output }}. These are their meanings and priority from highest to lowest:
- `crit`: Programming errors. (These lead to program termination.)
	- **This level can't be indicated at {{ page.url-log-level }}**, since `error` and `crit` messages are relevant for an adequate operation.
- `error`: Validation failures. (RPKI object rejected.)
- `warning`: Suspicious validation outcome. (RPKI object not rejected.)
- `info`: Information deemed useful to the user:
	- Configuration echo at the beginning.
	- Server binding status.
	- Start and end of a validation cycle, including: number of valid ROAs and Router Keys, current serial number (only when [`--mode=server`](usage.html#--mode), and real execution time.
	- SLURM version applied in case of a syntax error or invalid data at the newest loaded SLURM configured at [`--slurm`](usage.html#--slurm).
	- RTR client connection accepted, closed or terminated.
- `debug`: Information deemed useful to the developer. Expect a lot of messages when utilized.

## Log color output

The flag {{ page.url-log-color-output }} is only meaningful when {{ page.url-log-output }} is `console` (it doesn't affect to `syslog`). When the flag is enabled, the log messages will have the following colors according to its priority:
- `crit`: <span style="color:magenta">CYAN</span>
- `error`: <span style="color:red">RED</span>
- `warning`: <span style="color:orange">ORANGE</span>
- `info`: <span style="color:lightgray">LIGHT GRAY</span>
- `debug`: <span style="color:cyan">CYAN</span>

## Log file name format

The flag {{ page.url-log-file-name-format }} defines how the file names will be printed at the logs output, see more details at [Program Arguments > Arguments > --log.file-name-format](usage.html#--logfile-name-format).<|MERGE_RESOLUTION|>--- conflicted
+++ resolved
@@ -19,11 +19,7 @@
 During the brief period in which configuration has not been completely parsed yet (and therefore, the validator is not yet aware of the desired log output), the standard streams and syslog are used simultaneously.
 
 Once the configuration has been loaded, all the log messages will be printed at the configured {{ page.url-log-output }}, which can have two values:
-<<<<<<< HEAD
-- `syslog`: all logging is sent to syslog.
-=======
 - `syslog`: all logging is sent to syslog, using **LOG_DAEMON** facility.
->>>>>>> 6f2e7440
 - `console`: informational and debug messages are printed in standard output, error and critical messages are thrown to standard error.
 
 > Syslog configuration and usage is out of this docs scope, here's a brief introduction from [Wikipedia](https://en.wikipedia.org/wiki/Syslog). You can do some research according to your prefered OS distro to familiarize with syslog, since distinct implementations exists (the most common are: syslog, rsyslog, and syslog-ng).
