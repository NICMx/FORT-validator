#include "mock.h"

#include <errno.h>
#include <arpa/inet.h>
#include "config.h"
<<<<<<< HEAD
#include "incidence.h"
#include "log.h"
=======
#include "log.h"
#include "state.h"
>>>>>>> 8fa0d438
#include "thread_var.h"

/* Some core functions, as linked from unit tests. */

/* CFLAGS=-DPRINT_PRS make check */
#ifdef PRINT_PRS
#define MOCK_PRINT(color)						\
	do {								\
		va_list args;						\
		printf(color);						\
		va_start(args, format);					\
		vfprintf(stdout, format, args);				\
		va_end(args);						\
		printf(PR_COLOR_RST "\n");				\
	} while (0)
#else
#define MOCK_PRINT(color)
#endif

#define MOCK_VOID_PRINT(name, color)					\
	void								\
	name(const char *format, ...)					\
	{								\
		MOCK_PRINT(color);					\
	}

#define MOCK_INT_PRINT(name, color, result)				\
	int								\
	name(const char *format, ...)					\
	{								\
		MOCK_PRINT(color);					\
		return result;						\
	}

MOCK_VOID_PRINT(pr_op_debug, PR_COLOR_DBG)
MOCK_VOID_PRINT(pr_op_info, PR_COLOR_INF)
MOCK_INT_PRINT(pr_op_warn, PR_COLOR_WRN, 0)
MOCK_INT_PRINT(pr_op_err, PR_COLOR_ERR, -EINVAL)
MOCK_INT_PRINT(pr_op_err_st, PR_COLOR_ERR, -EINVAL)
MOCK_INT_PRINT(op_crypto_err, PR_COLOR_ERR, -EINVAL)

MOCK_VOID_PRINT(pr_val_debug, PR_COLOR_DBG)
MOCK_VOID_PRINT(pr_val_info, PR_COLOR_INF)
MOCK_INT_PRINT(pr_val_warn, PR_COLOR_WRN, 0)
MOCK_INT_PRINT(pr_val_err, PR_COLOR_ERR, -EINVAL)
MOCK_INT_PRINT(val_crypto_err, PR_COLOR_ERR, -EINVAL)

int
incidence(enum incidence_id id, const char *format, ...)
{
	MOCK_PRINT(PR_COLOR_ERR);
	return -EINVAL;
}

void
enomem_panic(void)
{
	ck_abort_msg("Out of memory.");
}

void
pr_crit(const char *format, ...)
{
	va_list args;
	fprintf(stderr, "pr_crit() called!\n");
	va_start(args, format);
	vfprintf(stderr, format, args);
	va_end(args);
	fprintf(stderr, "\n");
	ck_abort();
}

MOCK_VOID(log_teardown, void)

static char addr_buffer1[INET6_ADDRSTRLEN];
static char addr_buffer2[INET6_ADDRSTRLEN];

char const *
v4addr2str(struct in_addr const *addr)
{
	return inet_ntop(AF_INET, addr, addr_buffer1, sizeof(addr_buffer1));
}

char const *
v4addr2str2(struct in_addr const *addr)
{
	return inet_ntop(AF_INET, addr, addr_buffer2, sizeof(addr_buffer2));
}

char const *
v6addr2str(struct in6_addr const *addr)
{
	return inet_ntop(AF_INET6, addr, addr_buffer1, sizeof(addr_buffer1));
}

char const *
v6addr2str2(struct in6_addr const *addr)
{
	return inet_ntop(AF_INET6, addr, addr_buffer2, sizeof(addr_buffer2));
}

MOCK_NULL(config_get_slurm, char const *, void)
MOCK(config_get_tal, char const *, "tal/", void)
<<<<<<< HEAD
MOCK(config_get_local_repository, char const *, "tmp", void)
MOCK(cfg_cache_threshold, time_t, 2, void)
=======
>>>>>>> 8fa0d438
MOCK(config_get_mode, enum mode, STANDALONE, void)
MOCK_UINT(config_get_rrdp_delta_threshold, 5, void)
MOCK_TRUE(config_get_rsync_enabled, void)
MOCK_UINT(config_get_rsync_priority, 50, void)
MOCK_TRUE(config_get_http_enabled, void)
MOCK_UINT(config_get_http_priority, 60, void)
MOCK_NULL(config_get_output_roa, char const *, void)
MOCK_NULL(config_get_output_bgpsec, char const *, void)
MOCK(config_get_op_log_file_format, enum filename_format, FNF_NAME, void)
MOCK(config_get_val_log_file_format, enum filename_format, FNF_NAME, void)
MOCK(logv_filename, char const *, path, char const *path)
MOCK_VOID(free_rpki_config, void)

MOCK_VOID(fnstack_init, void)
MOCK_VOID(fnstack_push, char const *file)
MOCK_VOID(fnstack_push_map, struct cache_mapping const *map)
MOCK_VOID(fnstack_pop, void)
MOCK_VOID(fnstack_cleanup, void)

void
ck_assert_str(char const *expected, char const *actual)
{
	if (expected)
		ck_assert_str_eq(expected, actual);
	else
		ck_assert_ptr_eq(NULL, actual);
}<|MERGE_RESOLUTION|>--- conflicted
+++ resolved
@@ -3,13 +3,8 @@
 #include <errno.h>
 #include <arpa/inet.h>
 #include "config.h"
-<<<<<<< HEAD
 #include "incidence.h"
 #include "log.h"
-=======
-#include "log.h"
-#include "state.h"
->>>>>>> 8fa0d438
 #include "thread_var.h"
 
 /* Some core functions, as linked from unit tests. */
@@ -113,11 +108,7 @@
 
 MOCK_NULL(config_get_slurm, char const *, void)
 MOCK(config_get_tal, char const *, "tal/", void)
-<<<<<<< HEAD
-MOCK(config_get_local_repository, char const *, "tmp", void)
 MOCK(cfg_cache_threshold, time_t, 2, void)
-=======
->>>>>>> 8fa0d438
 MOCK(config_get_mode, enum mode, STANDALONE, void)
 MOCK_UINT(config_get_rrdp_delta_threshold, 5, void)
 MOCK_TRUE(config_get_rsync_enabled, void)
