--- conflicted
+++ resolved
@@ -157,8 +157,6 @@
 		ck_assert_int_eq(true, roas_found[i]);
 
 	roa_table_destroy(table);
-<<<<<<< HEAD
-=======
 }
 END_TEST
 
@@ -255,7 +253,6 @@
 		ck_assert_int_eq(true, roas_found[i]);
 
 	roa_table_destroy(merged);
->>>>>>> db69160d
 }
 END_TEST
 
