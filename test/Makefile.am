if USE_TESTS

# Reminder: `make check`

# If you want to only run one test, do `make check TESTS=<test>`.
# Example: `make check TESTS=address`

# Once compiled, you can also just run the test directly: `./address.test`
# You can easily see standard output and error this way.

# Reminder: Automake will automatically add this to any targets where
# <mumble>_CFLAGS is not defined.
# Otherwise it must be included manually:
# 	mumble_mumble_CFLAGS = ${AM_CFLAGS} flag1 flag2 flag3 ...
<<<<<<< HEAD
AM_CFLAGS =  -Wall -Wpedantic
# The extra info provided by this flag allows the linker to strip unused
# symbols, which reduces required superfluous #includes and mocks.
# It's supported by gcc and clang, not sure about others.
AM_CFLAGS += -flto
AM_CFLAGS += -std=c99 -D_XOPEN_SOURCE=700
# Most (if not all) tests need common.c, which needs timegm()
AM_CFLAGS += -D_DEFAULT_SOURCE=1 -D_DARWIN_C_SOURCE=1
AM_CFLAGS += -I../src -DUNIT_TESTING
AM_CFLAGS += ${CHECK_CFLAGS} ${XML2_CFLAGS} ${JANSSON_CFLAGS}
# AM_LDFLAGS isn't working on Linux, and "AM_LDADD" is not idiomatic
# automake. (autotools will reprehend us if we declare it.)


check_PROGRAMS =		address.test
address_test_SOURCES =		types/address_test.c
address_test_LDADD =		${CHECK_LIBS}

check_PROGRAMS +=		asn1_int.test
asn1_int_test_SOURCES =		asn1/asn1c/INTEGER_t_test.c
asn1_int_test_LDADD =		${CHECK_LIBS}

check_PROGRAMS +=		base64.test
base64_test_SOURCES =		base64_test.c
base64_test_LDADD =		${CHECK_LIBS}

check_PROGRAMS +=		cache.test
cache_test_SOURCES =		cache_test.c
cache_test_LDADD =		${CHECK_LIBS}
cache_test_LDADD +=		${XML2_LIBS}
cache_test_LDADD +=		${JANSSON_LIBS}

check_PROGRAMS +=		common.test
common_test_SOURCES =		common_test.c
common_test_LDADD =		${CHECK_LIBS}

check_PROGRAMS +=		db_table.test
db_table_test_SOURCES =		rtr/db/db_table_test.c
db_table_test_LDADD =		${CHECK_LIBS}

check_PROGRAMS +=		deltas_array.test
deltas_array_test_SOURCES =	rtr/db/deltas_array_test.c
deltas_array_test_LDADD =	${CHECK_LIBS}

check_PROGRAMS +=		hash.test
hash_test_SOURCES =		hash_test.c
hash_test_LDADD =		${CHECK_LIBS}

check_PROGRAMS +=		mft.test
mft_test_SOURCES =		object/manifest_test.c
mft_test_LDADD =		${CHECK_LIBS}

check_PROGRAMS +=		pdu_handler.test
pdu_handler_test_SOURCES =	rtr/pdu_handler_test.c
pdu_handler_test_LDADD =	${CHECK_LIBS}

check_PROGRAMS +=		pdu_stream.test
pdu_stream_test_SOURCES =	rtr/pdu_stream_test.c
pdu_stream_test_LDADD =		${CHECK_LIBS}

check_PROGRAMS +=		rrdp.test
rrdp_test_SOURCES =		rrdp_test.c
rrdp_test_LDADD =		${CHECK_LIBS}
rrdp_test_LDADD +=		${XML2_LIBS}
rrdp_test_LDADD +=		${JANSSON_LIBS}

check_PROGRAMS +=		rrdp_update.test
rrdp_update_test_SOURCES =	rrdp_update_test.c
rrdp_update_test_LDADD =	${CHECK_LIBS}
rrdp_update_test_LDADD +=	${XML2_LIBS}
rrdp_update_test_LDADD +=	${JANSSON_LIBS}

check_PROGRAMS +=		rsync.test
rsync_test_SOURCES =		rsync_test.c
rsync_test_LDADD =		${CHECK_LIBS}

check_PROGRAMS +=		serial.test
serial_test_SOURCES =		types/serial_test.c
serial_test_LDADD =		${CHECK_LIBS}

check_PROGRAMS +=		tal.test
tal_test_SOURCES =		object/tal_test.c
tal_test_LDADD =		${CHECK_LIBS}

check_PROGRAMS +=		task.test
task_test_SOURCES =		task_test.c
task_test_LDADD =		${CHECK_LIBS}

check_PROGRAMS +=		thread_pool.test
thread_pool_test_SOURCES =	thread_pool_test.c
thread_pool_test_LDADD =	${CHECK_LIBS}

check_PROGRAMS +=		url.test
url_test_SOURCES =		types/url_test.c
url_test_LDADD =		${CHECK_LIBS}

check_PROGRAMS +=		uthash.test
uthash_test_SOURCES =		types/uthash_test.c
uthash_test_LDADD =		${CHECK_LIBS}

check_PROGRAMS +=		vcard.test
vcard_test_SOURCES =		vcard_test.c
vcard_test_LDADD =		${CHECK_LIBS}

check_PROGRAMS +=		vrps.test
vrps_test_SOURCES =		rtr/db/vrps_test.c
vrps_test_LDADD =		${CHECK_LIBS}

check_PROGRAMS +=		xml.test
xml_test_SOURCES =		xml_test.c
xml_test_LDADD =		${CHECK_LIBS}
xml_test_LDADD +=		${XML2_LIBS}

TESTS = ${check_PROGRAMS}
=======
AM_CFLAGS =  -pedantic -Wall
#AM_CFLAGS += -Wno-unused
AM_CFLAGS += -std=c99 -D_DEFAULT_SOURCE=1 -D_XOPEN_SOURCE=700 -D_BSD_SOURCE=1
AM_CFLAGS += -I../src -DUNIT_TESTING ${CHECK_CFLAGS} ${XML2_CFLAGS} ${JANSSON_CFLAGS}
# Reminder: As opposed to AM_CFLAGS, "AM_LDADD" is not idiomatic automake, and
# autotools will even reprehend us if we declare it. Therefore, I came up with
# "my" own "ldadd". Unlike AM_CFLAGS, it needs to be manually added to every
# target.
MY_LDADD = ${CHECK_LIBS} ${JANSSON_LIBS}

check_PROGRAMS  = address.test
check_PROGRAMS += cache.test
check_PROGRAMS += db_table.test
check_PROGRAMS += deltas_array.test
check_PROGRAMS += json.test
check_PROGRAMS += line_file.test
check_PROGRAMS += pb.test
check_PROGRAMS += pdu_handler.test
check_PROGRAMS += pdu_stream.test
check_PROGRAMS += rrdp.test
check_PROGRAMS += rsync.test
check_PROGRAMS += serial.test
check_PROGRAMS += tal.test
check_PROGRAMS += thread_pool.test
check_PROGRAMS += uri.test
check_PROGRAMS += uthash.test
check_PROGRAMS += vcard.test
check_PROGRAMS += vrps.test
check_PROGRAMS += xml.test
TESTS = ${check_PROGRAMS}

address_test_SOURCES = types/address_test.c
address_test_LDADD = ${MY_LDADD}

cache_test_SOURCES = cache/local_cache_test.c
cache_test_LDADD = ${MY_LDADD} ${JANSSON_LIBS}

db_table_test_SOURCES = rtr/db/db_table_test.c
db_table_test_LDADD = ${MY_LDADD}

deltas_array_test_SOURCES = rtr/db/deltas_array_test.c
deltas_array_test_LDADD = ${MY_LDADD}

json_test_SOURCES = json_util_test.c
json_test_LDADD = ${MY_LDADD}

line_file_test_SOURCES = line_file_test.c
line_file_test_LDADD = ${MY_LDADD}

pb_test_SOURCES = data_structure/path_builder_test.c
pb_test_LDADD = ${MY_LDADD}

pdu_handler_test_SOURCES = rtr/pdu_handler_test.c
pdu_handler_test_LDADD = ${MY_LDADD} ${JANSSON_LIBS}

pdu_stream_test_SOURCES = rtr/pdu_stream_test.c
pdu_stream_test_LDADD = ${MY_LDADD} ${JANSSON_LIBS}

rrdp_test_SOURCES = rrdp_test.c
rrdp_test_LDADD = ${MY_LDADD} ${JANSSON_LIBS} ${XML2_LIBS}

rsync_test_SOURCES = rsync/rsync_test.c
rsync_test_LDADD = ${MY_LDADD}

serial_test_SOURCES = types/serial_test.c
serial_test_LDADD = ${MY_LDADD}

tal_test_SOURCES = tal_test.c
tal_test_LDADD = ${MY_LDADD}

thread_pool_test_SOURCES = thread_pool_test.c
thread_pool_test_LDADD = ${MY_LDADD}

uri_test_SOURCES = types/uri_test.c
uri_test_LDADD = ${MY_LDADD}

uthash_test_SOURCES = data_structure/uthash_test.c
uthash_test_LDADD = ${MY_LDADD}

vcard_test_SOURCES = vcard_test.c
vcard_test_LDADD = ${MY_LDADD}

vrps_test_SOURCES = rtr/db/vrps_test.c
vrps_test_LDADD = ${MY_LDADD} ${JANSSON_LIBS}
>>>>>>> 8fa0d438


EXTRA_DIST  = mock.c mock.h
EXTRA_DIST += resources/lorem-ipsum.txt
EXTRA_DIST += rtr/db/rtr_db_mock.c
EXTRA_DIST += tal/lacnic.tal
EXTRA_DIST += xml/notification.xml

clean-local:
	rm -rf tmp/ # test sandboxes

endif<|MERGE_RESOLUTION|>--- conflicted
+++ resolved
@@ -12,7 +12,6 @@
 # <mumble>_CFLAGS is not defined.
 # Otherwise it must be included manually:
 # 	mumble_mumble_CFLAGS = ${AM_CFLAGS} flag1 flag2 flag3 ...
-<<<<<<< HEAD
 AM_CFLAGS =  -Wall -Wpedantic
 # The extra info provided by this flag allows the linker to strip unused
 # symbols, which reduces required superfluous #includes and mocks.
@@ -127,92 +126,6 @@
 xml_test_LDADD +=		${XML2_LIBS}
 
 TESTS = ${check_PROGRAMS}
-=======
-AM_CFLAGS =  -pedantic -Wall
-#AM_CFLAGS += -Wno-unused
-AM_CFLAGS += -std=c99 -D_DEFAULT_SOURCE=1 -D_XOPEN_SOURCE=700 -D_BSD_SOURCE=1
-AM_CFLAGS += -I../src -DUNIT_TESTING ${CHECK_CFLAGS} ${XML2_CFLAGS} ${JANSSON_CFLAGS}
-# Reminder: As opposed to AM_CFLAGS, "AM_LDADD" is not idiomatic automake, and
-# autotools will even reprehend us if we declare it. Therefore, I came up with
-# "my" own "ldadd". Unlike AM_CFLAGS, it needs to be manually added to every
-# target.
-MY_LDADD = ${CHECK_LIBS} ${JANSSON_LIBS}
-
-check_PROGRAMS  = address.test
-check_PROGRAMS += cache.test
-check_PROGRAMS += db_table.test
-check_PROGRAMS += deltas_array.test
-check_PROGRAMS += json.test
-check_PROGRAMS += line_file.test
-check_PROGRAMS += pb.test
-check_PROGRAMS += pdu_handler.test
-check_PROGRAMS += pdu_stream.test
-check_PROGRAMS += rrdp.test
-check_PROGRAMS += rsync.test
-check_PROGRAMS += serial.test
-check_PROGRAMS += tal.test
-check_PROGRAMS += thread_pool.test
-check_PROGRAMS += uri.test
-check_PROGRAMS += uthash.test
-check_PROGRAMS += vcard.test
-check_PROGRAMS += vrps.test
-check_PROGRAMS += xml.test
-TESTS = ${check_PROGRAMS}
-
-address_test_SOURCES = types/address_test.c
-address_test_LDADD = ${MY_LDADD}
-
-cache_test_SOURCES = cache/local_cache_test.c
-cache_test_LDADD = ${MY_LDADD} ${JANSSON_LIBS}
-
-db_table_test_SOURCES = rtr/db/db_table_test.c
-db_table_test_LDADD = ${MY_LDADD}
-
-deltas_array_test_SOURCES = rtr/db/deltas_array_test.c
-deltas_array_test_LDADD = ${MY_LDADD}
-
-json_test_SOURCES = json_util_test.c
-json_test_LDADD = ${MY_LDADD}
-
-line_file_test_SOURCES = line_file_test.c
-line_file_test_LDADD = ${MY_LDADD}
-
-pb_test_SOURCES = data_structure/path_builder_test.c
-pb_test_LDADD = ${MY_LDADD}
-
-pdu_handler_test_SOURCES = rtr/pdu_handler_test.c
-pdu_handler_test_LDADD = ${MY_LDADD} ${JANSSON_LIBS}
-
-pdu_stream_test_SOURCES = rtr/pdu_stream_test.c
-pdu_stream_test_LDADD = ${MY_LDADD} ${JANSSON_LIBS}
-
-rrdp_test_SOURCES = rrdp_test.c
-rrdp_test_LDADD = ${MY_LDADD} ${JANSSON_LIBS} ${XML2_LIBS}
-
-rsync_test_SOURCES = rsync/rsync_test.c
-rsync_test_LDADD = ${MY_LDADD}
-
-serial_test_SOURCES = types/serial_test.c
-serial_test_LDADD = ${MY_LDADD}
-
-tal_test_SOURCES = tal_test.c
-tal_test_LDADD = ${MY_LDADD}
-
-thread_pool_test_SOURCES = thread_pool_test.c
-thread_pool_test_LDADD = ${MY_LDADD}
-
-uri_test_SOURCES = types/uri_test.c
-uri_test_LDADD = ${MY_LDADD}
-
-uthash_test_SOURCES = data_structure/uthash_test.c
-uthash_test_LDADD = ${MY_LDADD}
-
-vcard_test_SOURCES = vcard_test.c
-vcard_test_LDADD = ${MY_LDADD}
-
-vrps_test_SOURCES = rtr/db/vrps_test.c
-vrps_test_LDADD = ${MY_LDADD} ${JANSSON_LIBS}
->>>>>>> 8fa0d438
 
 
 EXTRA_DIST  = mock.c mock.h
